--- conflicted
+++ resolved
@@ -7,23 +7,6 @@
 from formalchemy.exceptions import ValidationError
 from formalchemy.i18n import _
 
-<<<<<<< HEAD
-if 'any' not in locals():
-    # pre-2.5 support
-    def any(seq):
-        """
-        >>> any(range(10))
-        True
-        >>> any([0, 0, 0])
-        False
-        """
-        for o in seq:
-            if o:
-                return True
-        return False
-
-=======
->>>>>>> 53ce020a
 def accepts_none(func):
     """validator decorator to validate None value"""
     func.accepts_none = True
