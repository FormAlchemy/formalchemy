--- conflicted
+++ resolved
@@ -46,8 +46,4 @@
 
 
 __all__ = ["FieldSet", "Field", "FieldRenderer", "Grid", "ValidationError", "validators", "SimpleMultiDict", "types"]
-<<<<<<< HEAD
-__version__ = "1.5.2"
-=======
 __version__ = "1.5.2-dev"
->>>>>>> 8231138e
