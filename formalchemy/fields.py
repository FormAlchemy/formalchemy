# Copyright (C) 2007 Alexandre Conrad, alexandre (dot) conrad (at) gmail (dot) com
#
# This module is part of FormAlchemy and is released under
# the MIT License: http://www.opensource.org/licenses/mit-license.php

import cgi
import logging
logger = logging.getLogger('formalchemy.' + __name__)

from copy import copy, deepcopy
import datetime
import warnings
from werkzeug import escape

from sqlalchemy.orm.interfaces import MANYTOMANY
from sqlalchemy.orm.interfaces import ONETOMANY
from sqlalchemy.orm.interfaces import MANYTOONE
from sqlalchemy.orm import class_mapper, Query
from sqlalchemy.orm.attributes import ScalarAttributeImpl, ScalarObjectAttributeImpl, CollectionAttributeImpl
from sqlalchemy.orm.properties import CompositeProperty, ColumnProperty
try:
    from sqlalchemy import exc as sqlalchemy_exceptions
except ImportError:
    from sqlalchemy import exceptions as sqlalchemy_exceptions
from sqlalchemy.orm import compile_mappers, object_session, class_mapper
from formalchemy import helpers as h
from formalchemy import fatypes, validators
from formalchemy.exceptions import FieldNotFoundError
from formalchemy import config
from formalchemy.i18n import get_translator
from formalchemy.i18n import _
from formalchemy.helpers import html_escape

__all__ = ['Field', 'FieldRenderer',
           'TextFieldRenderer', 'TextAreaFieldRenderer',
           'PasswordFieldRenderer', 'HiddenFieldRenderer',
           'DateFieldRenderer', 'TimeFieldRenderer',
           'DateTimeFieldRenderer',
           'CheckBoxFieldRenderer', 'CheckBoxSet',
           'deserialize_once']



########################## RENDERER STUFF ############################



def _stringify(k, null_value=u''):
    if k is None:
        return null_value
    if isinstance(k, str):
        return unicode(k, config.encoding)
    elif isinstance(k, unicode):
        return k
    elif hasattr(k, '__unicode__'):
        return unicode(k)
    elif isinstance(k, datetime.timedelta):
        return '%s.%s' % (k.days, k.seconds)
    else:
        return unicode(str(k), config.encoding)

def _htmlify(k, null_value=u''):
    if hasattr(k, '__html__'):
        try:
            return h.literal(k.__html__())
        except TypeError:
            # not callable. skipping
            pass
<<<<<<< HEAD
    return html_escape(_stringify(k, null_value))
=======
    return escape(_stringify(k, null_value))
>>>>>>> 0be01be9

class _NoDefault(object):
    def __repr__(self):
        return '<NoDefault>'
NoDefault = _NoDefault()
del _NoDefault

def deserialize_once(func):
    """Simple deserialization caching decorator.

    To be used on a Renderer object's `deserialize` function, to cache its
    result while it's being called once for ``validate()`` and another time
    when doing ``sync()``.
    """
    def cache(self, *args, **kwargs):
        if hasattr(self, '_deserialization_result'):
            return self._deserialization_result

        self._deserialization_result = func(self, *args, **kwargs)

        return self._deserialization_result
    return cache

class FieldRenderer(object):
    """
    This should be the super class of all Renderer classes.

    Renderers generate the html corresponding to a single Field,
    and are also responsible for deserializing form data into
    Python objects.

    Subclasses should override `render` and `deserialize`.
    See their docstrings for details.
    """

    def __init__(self, field):
        self.field = field
        assert isinstance(self.field, AbstractField)

    @property
    def name(self):
        """Name of rendered input element.

        The `name` of a field will always look like:
          [fieldset_prefix-]ModelName-[pk]-fieldname

        The fieldset_prefix is defined when instantiating the
        `FieldSet` object, by passing the `prefix=` keyword argument.

        The `ModelName` is taken by introspection from the model
        passed in at that same moment.

        The `pk` is the primary key of the object being edited.
        If you are creating a new object, then the `pk` is an
        empty string.

        The `fieldname` is, well, the field name.

        .. note::
         This method as the direct consequence that you can not `create`
         two objects of the same class, using the same FieldSet, on the
         same page. You can however, create more than one object
         of a certain class, provided that you create multiple FieldSet
         instances and pass the `prefix=` keyword argument.

         Otherwise, FormAlchemy deals very well with editing multiple
         existing objects of same/different types on the same page,
         without any name clash. Just be careful with multiple object
         creation.

        When creating your own Renderer objects, use `self.name` to
        get the field's `name` HTML attribute, both when rendering
        and deserializing.
        """
        clsname = self.field.model.__class__.__name__
        pk = self.field.parent._bound_pk
        assert pk != ''
        if isinstance(pk, basestring) or not hasattr(pk, '__iter__'):
            pk_string = _stringify(pk)
        else:
            # remember to use a delimiter that can be used in the DOM (specifically, no commas).
            # we don't have to worry about escaping the delimiter, since we never try to
            # deserialize the generated name.  All we care about is generating unique
            # names for a given model's domain.
            pk_string = u'_'.join([_stringify(k) for k in pk])

        components = dict(model=clsname, pk=pk_string, name=self.field.name)
        name = self.field.parent._format % components
        if self.field.parent._prefix is not None:
            return u'%s-%s' % (self.field.parent._prefix, name)
        return name

    @property
    def value(self):
        """
        Submitted value, or field value converted to string.
        Return value is always either None or a string.
        """
        if not self.field.is_readonly() and self.params is not None:
            # submitted value.  do not deserialize here since that requires valid data, which we might not have
            try:
                v = self._serialized_value()
            except FieldNotFoundError, e:
                v = None
        else:
            v = None
        # empty field will be '' -- use default value there, too
        if v:
            return v

        value = self.field.model_value
        if value is None:
            return None
        if self.field.is_collection:
            return [self.stringify_value(v) for v in value]
        else:
            return self.stringify_value(value)

    @property
    def _value(self):
        warnings.warn('FieldRenderer._value is deprecated. Use '\
                          'FieldRenderer.value instead')
        return self.value

    @property
    def raw_value(self):
        """return fields field.raw_value (mean real objects, not ForeignKeys)
        """
        return self.field.raw_value

    @property
    def request(self):
        """return the ``request`` bound to the
        :class:`~formalchemy.forms.FieldSet`` during
        :func:`~formalchemy.forms.FieldSet.bind`"""
        return self.field.parent._request

    def get_translator(self, **kwargs):
        """return a GNUTranslations object in the most convenient way
        """
        if 'F_' in kwargs:
            return kwargs.pop('F_')
        if 'lang' in kwargs:
            lang = kwargs.pop('lang')
        else:
            lang = 'en'
        return get_translator(lang=lang, request=self.request)

    def render(self, **kwargs):
        """
        Render the field.  Use `self.name` to get a unique name for the
        input element and id.  `self.value` may also be useful if
        you are not rendering multiple input elements.

        When rendering, you can verify `self.errors` to know
        if you are rendering a new form, or re-displaying a form with
        errors. Knowing that, you could select the data either from
        the model, or the web form submission.
        """
        raise NotImplementedError()

    def render_readonly(self, **kwargs):
        """render a string representation of the field value"""
        value = self.raw_value
        if value is None:
            return ''
        if isinstance(value, list):
            return h.literal(', ').join([self.stringify_value(item, as_html=True) for item in value])
        if isinstance(value, unicode):
            return value
        return self.stringify_value(value, as_html=True)

    @property
    def params(self):
        """This gives access to the POSTed data, as received from
        the web user. You should call `.getone`, or `.getall` to
        retrieve a single value or multiple values for a given
        key.

        For example, when coding a renderer, you'd use:

        .. sourcecode:: py

           vals = self.params.getall(self.name)

        to catch all the values for the renderer's form entry.
        """
        return self.field.parent.data

    @property
    def _params(self):
        warnings.warn('FieldRenderer._params is deprecated. Use '\
                          'FieldRenderer.params instead')
        return self.params

    def _serialized_value(self):
        """
        Returns the appropriate value to deserialize for field's
        datatype, from the user-submitted data.  Only called
        internally, so, if you are overriding `deserialize`,
        you can use or ignore `_serialized_value` as you please.

        This is broken out into a separate method so multi-input
        renderers can stitch their values back into a single one
        to have that can be handled by the default deserialize.

        Do not attempt to deserialize here; return value should be a
        string (corresponding to the output of `str` for your data
        type), or for a collection type, a a list of strings,
        or None if no value was submitted for this renderer.

        The default _serialized_value returns the submitted value(s)
        in the input element corresponding to self.name.
        """
        try:
            if self.field.is_collection:
                return self.params.getall(self.name)
            return self.params.getone(self.name)
        except KeyError:
            raise FieldNotFoundError('%s not found in %r' % (self.name, self.params))

    def deserialize(self):
        """Turns the user-submitted data into a Python value.

        The raw data received from the web can be accessed via
        `self.params`. This dict-like object usually accepts the
        `getone()` and `getall()` method calls.

        For SQLAlchemy
        collections, return a list of primary keys, and !FormAlchemy
        will take care of turning that into a list of objects.
        For manually added collections, return a list of values.

        You will need to override this in a child Renderer object
        if you want to mangle the data from your web form, before
        it reaches your database model. For example, if your render()
        method displays a select box filled with items you got from a
        CSV file or another source, you will need to decide what to do
        with those values when it's time to save them to the database
        -- or is this field going to determine the hashing algorithm
        for your password ?.

        This function should return the value that is going to be
        assigned to the model *and* used in the place of the model
        value if there was an error with the form.

        .. note::
         Note that this function will be called *twice*, once when
<<<<<<< HEAD
         the fieldset is `.validate()`d -- with its value only tested,
         and a second time when the fieldset is `.sync()`d -- and its
=======
         the fieldset is `.validate()`'d -- with its value only tested,
         and a second time when the fieldset is `.sync()`'d -- and its
>>>>>>> 0be01be9
         value assigned to the model. Also note that deserialize() can
         also raise a ValidationError() exception if it finds some
         errors converting its values.

        If calling this function twice poses a problem to your logic, for
        example, if you have heavy database queries, or temporary objects
        created in this function, consider using the ``deserialize_once``
        decorator, provided using:

        .. sourcecode:: py

          from formalchemy.fields import deserialize_once

          @deserialize_once
          def deserialize(self):
              ... my stuff ...
              return calculated_only_once

        Finally, you should only have to override this if you are using custom
        (e.g., Composite) types.
        """
        if self.field.is_collection:
            return [self._deserialize(subdata) for subdata in self._serialized_value()]
        return self._deserialize(self._serialized_value())

    def _deserialize(self, data):
        if isinstance(self.field.type, fatypes.Boolean):
            if isinstance(data, bool):
                 return data
            if data is not None:
                if data.lower() in ['1', 't', 'true', 'yes']: return True
                if data.lower() in ['0', 'f', 'false', 'no']: return False
        if data is None or data == self.field._null_option[1]:
            return None
        if isinstance(self.field.type, fatypes.Interval):
            return datetime.timedelta(validators.float_(data, self))
        if isinstance(self.field.type, fatypes.Integer):
            return validators.integer(data, self)
        if isinstance(self.field.type, fatypes.Float):
            return validators.float_(data, self)
        if isinstance(self.field.type, fatypes.Numeric):
            if self.field.type.asdecimal:
                return validators.decimal_(data, self)
            else:
                return validators.float_(data, self)

        def _date(data):
            if isinstance(data, datetime.date):
                return data
            if data == 'YYYY-MM-DD' or data == '-MM-DD' or not data.strip():
                return None
            try:
                return datetime.date(*[int(st) for st in data.split('-')])
            except:
                raise validators.ValidationError('Invalid date')
        def _time(data):
            if isinstance(data, datetime.time):
                return data
            if data == 'HH:MM:SS' or not data.strip():
                return None
            try:
                return datetime.time(*[int(st) for st in data.split(':')])
            except:
                raise validators.ValidationError('Invalid time')

        if isinstance(self.field.type, fatypes.Date):
            return _date(data)
        if isinstance(self.field.type, fatypes.Time):
            return _time(data)
        if isinstance(self.field.type, fatypes.DateTime):
            if isinstance(data, datetime.datetime):
                return data
            if 'Z' in data:
                data = data.strip('Z')
            if 'T' in data:
                data_date, data_time = data.split('T')
            elif ' ' in data:
                data_date, data_time = data.split(' ')
            else:
                raise validators.ValidationError('Incomplete datetime: %s' % data)
            dt, tm = _date(data_date), _time(data_time)
            if dt is None and tm is None:
                return None
            elif dt is None or tm is None:
                raise validators.ValidationError('Incomplete datetime')
            return datetime.datetime(dt.year, dt.month, dt.day, tm.hour, tm.minute, tm.second)

        return data

    def stringify_value(self, v, as_html=False):
        if as_html:
            return _htmlify(v, null_value=self.field._null_option[1])
        return _stringify(v, null_value=self.field._null_option[1])

    def __repr__(self):
        return '<%s for %r>' % (self.__class__.__name__, self.field)

class EscapingReadonlyRenderer(FieldRenderer):
    """
    In readonly mode, html-escapes the output of the default renderer
    for this field type.  (Escaping is not performed by default because
    it is sometimes useful to have the renderer include raw html in its
    output.  The FormAlchemy admin app extension for Pylons uses this,
    for instance.)
    """
    def __init__(self, field):
        FieldRenderer.__init__(self, field)
        self._renderer = field._get_renderer()(field)

    def render(self, **kwargs):
        return self._renderer.render(**kwargs)

    def render_readonly(self, **kwargs):
        return h.HTML(self._renderer.render_readonly(**kwargs))


class TextFieldRenderer(FieldRenderer):
    """render a field as a text field"""
    @property
    def length(self):
        return self.field.type.length

    def render(self, **kwargs):
        return h.text_field(self.name, value=self.value, maxlength=self.length, **kwargs)


class IntegerFieldRenderer(FieldRenderer):
    """render an integer as a text field"""
    def render(self, **kwargs):
        return h.text_field(self.name, value=self.value, **kwargs)


class FloatFieldRenderer(FieldRenderer):
    """render a float as a text field"""
    def render(self, **kwargs):
        return h.text_field(self.name, value=self.value, **kwargs)

class IntervalFieldRenderer(FloatFieldRenderer):
    """render an interval as a text field"""

    def _deserialize(self, data):
        value = FloatFieldRenderer._deserialize(self, data)
        if isinstance(value, (float, int)):
            return datetime.timedelta(value)
        return value

class PasswordFieldRenderer(TextFieldRenderer):
    """Render a password field"""
    def render(self, **kwargs):
        return h.password_field(self.name, value=self.value, maxlength=self.length, **kwargs)
    def render_readonly(self):
        return '*' * 6

class TextAreaFieldRenderer(FieldRenderer):
    """render a field as a textarea"""
    def render(self, **kwargs):
        if isinstance(kwargs.get('size'), tuple):
            kwargs['size'] = 'x'.join([str(i) for i in kwargs['size']])
        return h.text_area(self.name, content=self.value, **kwargs)


class CheckBoxFieldRenderer(FieldRenderer):
    """render a boolean value as checkbox field"""
    def render(self, **kwargs):
        value = self.value or ''
        return h.check_box(self.name, True,
                           checked=_simple_eval(value.capitalize()),
                           **kwargs)
    def _serialized_value(self):
        if self.name not in self.params:
            return None
        return FieldRenderer._serialized_value(self)
    def deserialize(self):
        if self._serialized_value() is None:
            return False
        return FieldRenderer.deserialize(self)

class FileFieldRenderer(FieldRenderer):
    """render a file input field"""
    remove_label = _('Remove')
    def __init__(self, *args, **kwargs):
        FieldRenderer.__init__(self, *args, **kwargs)
        self._data = None # caches FieldStorage data
        self._filename = None

    def render(self, **kwargs):
        if self.field.model_value:
            checkbox_name = '%s--remove' % self.name
            return h.literal('%s %s %s') % (
                   h.file_field(self.name, **kwargs),
                   h.check_box(checkbox_name),
                   h.label(self.remove_label, for_=checkbox_name))
        else:
            return h.file_field(self.name, **kwargs)

    def get_size(self):
        value = self.raw_value
        if value is None:
            return 0
        return len(value)

    def readable_size(self):
        length = self.get_size()
        if length == 0:
            return '0 KB'
        if length <= 1024:
            return '1 KB'
        if length > 1048576:
            return '%0.02f MB' % (length / 1048576.0)
        return '%0.02f KB' % (length / 1024.0)

    def render_readonly(self, **kwargs):
        """
        render only the binary size in a human readable format but you can
        override it to whatever you want
        """
        return self.readable_size()

    def deserialize(self):
        data = FieldRenderer.deserialize(self)
        if isinstance(data, cgi.FieldStorage):
            if data.filename:
                # FieldStorage can only be read once so we need to cache the
                # value since FA call deserialize during validation and
                # synchronisation
                if self._data is None:
                    self._filename = data.filename
                    self._data = data.file.read()
                data = self._data
            else:
                data = None
        checkbox_name = '%s--remove' % self.name
        if not data and not self.params.has_key(checkbox_name):
            data = getattr(self.field.model, self.field.name)
        return data is not None and data or ''

class DateFieldRenderer(FieldRenderer):
    """Render a date field"""
    @property
    def format(self):
        return config.date_format
    @property
    def edit_format(self):
        return config.date_edit_format
    def render_readonly(self, **kwargs):
        value = self.raw_value
        return value and value.strftime(self.format) or ''
    def _render(self, **kwargs):
        data = self.params
        value = self.field.model_value
        F_ = self.get_translator(**kwargs)
        month_options = [(F_('Month'), 'MM')] + [(F_('month_%02i' % i), str(i)) for i in xrange(1, 13)]
        day_options = [(F_('Day'), 'DD')] + [(i, str(i)) for i in xrange(1, 32)]
        mm_name = self.name + '__month'
        dd_name = self.name + '__day'
        yyyy_name = self.name + '__year'
        is_date_type = isinstance(value, (datetime.datetime, datetime.date, datetime.time))
        values = []
        for key, default in (('month', 'MM'), ('day', 'DD')):
            name = self.name + '__' + key
            v = default
            if data is not None and name in data:
                v = data[name]
            if v.isdigit():
                pass
            elif is_date_type:
                v = getattr(value, key)
            values.append(v)
        mm, dd = values
        # could be blank so don't use and/or construct
        if data is not None and yyyy_name in data:
            yyyy = data[yyyy_name]
        else:
            yyyy = str(self.field.model_value and self.field.model_value.year or 'YYYY')
        selects = dict(
                m=h.select(mm_name, [mm], month_options, **kwargs),
                d=h.select(dd_name, [dd], day_options, **kwargs),
                y=h.text_field(yyyy_name, value=yyyy, maxlength=4, size=4, **kwargs))
        value = [selects.get(l) for l in self.edit_format.split('-')]
        return h.literal('\n').join(value)
    def render(self, **kwargs):
        return h.content_tag('span', self._render(**kwargs), id=self.name)

    def _serialized_value(self):
        return '-'.join([self.params.getone(self.name + '__' + subfield) for subfield in ['year', 'month', 'day']])

class TimeFieldRenderer(FieldRenderer):
    """Render a time field"""
    format = '%H:%M:%S'
    def is_time_type(self):
        return isinstance(self.field.model_value, (datetime.datetime, datetime.date, datetime.time))
    def render_readonly(self, **kwargs):
        value = self.raw_value
        return isinstance(value, datetime.time) and value.strftime(self.format) or ''
    def _render(self, **kwargs):
        data = self.params
        value = self.field.model_value
        F_ = self.get_translator(**kwargs)
        opts = {}
        opts['hour'] = [(str(i),str(i)) for i in xrange(24)]
        opts['minute'] = [(str(i),str(i)) for i in xrange(60)]
        opts['second'] = [(str(i),str(i)) for i in xrange(60)]
        hh_name = self.name + '__hour'
        mm_name = self.name + '__minute'
        ss_name = self.name + '__second'
        is_time_type = isinstance(value, (datetime.datetime, datetime.date, datetime.time))
        values = []
        for key, text, default in (('hour', F_('HH'), 'HH'), ('minute', F_('MM'), 'MM'), ('second', F_('SS'), 'SS')):
            opts[key] = [(text,default)] + opts[key]
            name = self.name + '__' + key
            v = default
            if data is not None and name in data:
                v = data[name]
            if v.isdigit():
                pass
            elif is_time_type:
                v = getattr(value, key)
            values.append(v)
        hh, mm, ss = values
        return h.literal(':').join([
                    h.select(hh_name, [hh], opts['hour'], **kwargs),
                    h.select(mm_name, [mm], opts['minute'], **kwargs),
                    h.select(ss_name, [ss], opts['second'], **kwargs)])
    def render(self, **kwargs):
        return h.content_tag('span', self._render(**kwargs), id=self.name)

    def _serialized_value(self):
        return ':'.join([self.params.getone(self.name + '__' + subfield) for subfield in ['hour', 'minute', 'second']])


class DateTimeFieldRenderer(DateFieldRenderer, TimeFieldRenderer):
    """Render a date time field"""
    format = '%Y-%m-%d %H:%M:%S'
    def render(self, **kwargs):
        return h.content_tag('span', DateFieldRenderer._render(self, **kwargs) + h.literal(' ') + TimeFieldRenderer._render(self, **kwargs), id=self.name)

    def _serialized_value(self):
        return DateFieldRenderer._serialized_value(self) + ' ' + TimeFieldRenderer._serialized_value(self)


class EmailFieldRenderer(FieldRenderer):
    '''
    Render a HTML5 email input field
    '''

    def render(self, **kwargs):
        return h.text_field(self.name, value=self.value, type='email', **kwargs)


class UrlFieldRenderer(FieldRenderer):
    '''
    Render a HTML5 url input field
    '''

    def render(self, **kwargs):
        return h.text_field(self.name, value=self.value, type='url', **kwargs)


class NumberFieldRenderer(IntegerFieldRenderer):
    '''
    Render a HTML5 number input field
    '''

    def render(self, **kwargs):
        return h.text_field(self.name, value=self.value, type='number', **kwargs)


class RangeFieldRenderer(FieldRenderer):
    '''
    Render a HTML5 range input field
    '''

    def render(self, **kwargs):
        return h.text_field(self.name, value=self.value, type='range', **kwargs)


class HTML5DateFieldRenderer(FieldRenderer):
    '''
    Render a HTML5 date input field
    '''

    def render(self, **kwargs):
        return h.text_field(self.name, value=self.value, type='date', **kwargs)

class HTML5DateTimeFieldRenderer(FieldRenderer):
    '''
    Render a HTML5 datetime input field
    '''

    def render(self, **kwargs):
        return h.text_field(self.name, value=self.value, type='datetime', **kwargs)

class LocalDateTimeFieldRenderer(FieldRenderer):
    '''
    Render a HTML5 datetime-local input field.
    '''

    def render(self, **kwargs):
        return h.text_field(self.name, value=self.value, type='datetime-local', **kwargs)


class MonthFieldRender(FieldRenderer):
    '''
    Render a HTML5 month input field.
    '''

    def render(self, **kwargs):
        return h.text_field(self.name, value=self.value, type='month', **kwargs)


class WeekFieldRenderer(FieldRenderer):
    '''
    Render a HTML5 week input field.
    '''

    def render(self, **kwargs):
        return h.text_field(self.name, value=self.value, type='week', **kwargs)


class HTML5TimeFieldRenderer(FieldRenderer):
    '''
    Render a HTML5 time input field.
    '''

    def render(self, **kwargs):
        return h.text_field(self.name, value=self.value, type='time', **kwargs)

class ColorFieldRenderer(FieldRenderer):
    '''
    Render a HTML5 color input field.
    '''

    def render(self, **kwargs):
        return h.text_field(self.name, value=self.value, type='color', **kwargs)


def _extract_options(options):
    if isinstance(options, dict):
        options = options.items()
    for choice in options:
        # Choice is a list/tuple...
        if isinstance(choice, (list, tuple)):
            if len(choice) != 2:
                raise Exception('Options should consist of two items, a name and a value; found %d items in %r' % (len(choice, choice)))
            yield choice
        # ... or just a string.
        else:
            if not isinstance(choice, basestring):
                raise Exception('List, tuple, or string value expected as option (got %r)' % choice)
            yield (choice, choice)


class RadioSet(FieldRenderer):
    """render a field as radio"""
    widget = staticmethod(h.radio_button)
    format = '%(field)s%(label)s'

    def _serialized_value(self):
        if self.name not in self.params:
            return None
        return FieldRenderer._serialized_value(self)

    def _is_checked(self, choice_value, value=NoDefault):
        if value is NoDefault:
            value = self.value
        return value == _stringify(choice_value)

    def render(self, options, **kwargs):
        value = self.value
        self.radios = []
        if callable(options):
            options = options(self.field.parent)
        for i, (choice_name, choice_value) in enumerate(_extract_options(options)):
            choice_id = '%s_%i' % (self.name, i)
            radio = self.widget(self.name, choice_value, id=choice_id,
                                checked=self._is_checked(choice_value, value),
                                **kwargs)
            label = h.label(choice_name, for_=choice_id)
            self.radios.append(h.literal(self.format % dict(field=radio,
                                                            label=label)))
        return h.tag("br").join(self.radios)


class CheckBoxSet(RadioSet):
    widget = staticmethod(h.check_box)

    def _serialized_value(self):
        if self.name not in self.params:
            return []
        return FieldRenderer._serialized_value(self)

    def _is_checked(self, choice_value, value=NoDefault):
        if value is NoDefault:
            value = self.value
        if value is None:
            value = []
        return _stringify(choice_value) in value


class SelectFieldRenderer(FieldRenderer):
    """render a field as select"""
    def _serialized_value(self):
        if self.name not in self.params:
            if self.field.is_collection:
                return []
            return None
        return FieldRenderer._serialized_value(self)

    def render(self, options, **kwargs):
        if callable(options):
            L = _normalized_options(options(self.field.parent))
            if not self.field.is_required() and not self.field.is_collection:
                L.insert(0, self.field._null_option)
        else:
            L = list(options)
        if len(L) > 0:
            if len(L[0]) == 2:
                L = [(k, self.stringify_value(v)) for k, v in L]
            else:
                L = [_stringify(k) for k in L]
        return h.select(self.name, self.value, L, **kwargs)

    def render_readonly(self, options=None, **kwargs):
        """render a string representation of the field value.
           Try to retrieve a value from `options`
        """
        if not options or self.field.is_scalar_relation:
            return FieldRenderer.render_readonly(self)

        value = self.raw_value
        if value is None:
            return ''

        if callable(options):
            L = _normalized_options(options(self.field.parent))
        else:
            L = list(options)

        if len(L) > 0:
            if len(L[0]) == 2:
                L = [(v, k) for k, v in L]
            else:
                L = [(k, _stringify(k)) for k in L]
        D = dict(L)
        if isinstance(value, list):
            return u', '.join([_stringify(D.get(item, item)) for item in value])
        return _stringify(D.get(value, value))


class HiddenFieldRenderer(FieldRenderer):
    """render a field as an hidden field"""
    def render(self, **kwargs):
        return h.hidden_field(self.name, value=self.value, **kwargs)
    def render_readonly(self):
        return ''

def HiddenFieldRendererFactory(cls):
    """A factory to generate a new class to hide an existing renderer"""
    class Renderer(cls, HiddenFieldRenderer):
        def render(self, **kwargs):
            html = super(Renderer, self).render(**kwargs)
            return h.content_tag('div', html, style="display:none;")
        def render_readonly(self):
            return ''
    attrs = dict(__doc__="""Hidden %s renderer""" % cls.__name__)
    renderer = type('Hidden%s' % cls.__name__, (Renderer,), attrs)
    return renderer


HiddenDateFieldRenderer = HiddenFieldRendererFactory(DateFieldRenderer)
HiddenTimeFieldRenderer = HiddenFieldRendererFactory(TimeFieldRenderer)
HiddenDateTimeFieldRenderer = HiddenFieldRendererFactory(DateTimeFieldRenderer)




################## FIELDS STUFF ####################



def _pk_one_column(instance, column):
    try:
        attr = getattr(instance, column.key)
    except AttributeError:
        # FIXME: this is not clean but the only way i've found to retrieve the
        # real attribute name of the primary key.
        # This is needed when you use something like:
        #    id = Column('UGLY_NAMED_ID', primary_key=True)
        # It's a *really* needed feature
        cls = instance.__class__
        for k in instance._sa_class_manager.keys():
            props = getattr(cls, k).property
            if hasattr(props, 'columns'):
                if props.columns[0] is column:
                    attr = getattr(instance, k)
                    break
    return attr

def _pk(instance):
    # Return the value of this instance's primary key, suitable for passing to Query.get().
    # Will be a tuple if PK is multicolumn.
    try:
        columns = class_mapper(type(instance)).primary_key
    except sqlalchemy_exceptions.InvalidRequestError:
        # try to get pk from model attribute
        if hasattr(instance, '_pk'):
            return getattr(instance, '_pk', None) or None
        return None
    if len(columns) == 1:
        return _pk_one_column(instance, columns[0])
    return tuple([_pk_one_column(instance, column) for column in columns])


# see http://code.activestate.com/recipes/364469/ for explanation.
# 2.6 provides ast.literal_eval, but requiring 2.6 is a bit of a stretch for now.
import compiler
class _SafeEval(object):
    def visit(self, node, **kw):
        cls = node.__class__
        meth = getattr(self, 'visit' + cls.__name__, self.default)
        return meth(node, **kw)

    def default(self, node, **kw):
        for child in node.getChildNodes():
            return self.visit(child, **kw)

    visitExpression = default

    def visitName(self, node, **kw):
        if node.name in ['True', 'False', 'None']:
            return eval(node.name)

    def visitConst(self, node, **kw):
        return node.value

    def visitTuple(self, node, **kw):
        return tuple(self.visit(i) for i in node.nodes)

    def visitList(self, node, **kw):
        return [self.visit(i) for i in node.nodes]

def _simple_eval(source):
    """like 2.6's ast.literal_eval, but only does constants, lists, and tuples, for serialized pk eval"""
    if source == '':
        return None
    walker = _SafeEval()
    ast = compiler.parse(source, 'eval')
    return walker.visit(ast)


def _query_options(L):
    """
    Return a list of tuples of `(item description, item pk)`
    for each item in the iterable L, where `item description`
    is the result of str(item) and `item pk` is the item's primary key.
    """
    return [(_stringify(item), _pk(item)) for item in L]


def _normalized_options(options):
    """
    If `options` is an SA query or an iterable of SA instances, it will be
    turned into a list of `(item description, item value)` pairs. Otherwise, a
    copy of the original options will be returned with no further validation.
    """
    if isinstance(options, Query):
        options = options.all()
    if callable(options):
        return options
    i = iter(options)
    try:
        first = i.next()
    except StopIteration:
        return []
    try:
        class_mapper(type(first))
    except:
        return list(options)
    return _query_options(options)


def _foreign_keys(property):
    # 0.4/0.5 compatibility fn
    try:
        return property.foreign_keys
    except AttributeError:
        return [r for l, r in property.synchronize_pairs]


def _model_equal(a, b):
    if not isinstance(a, type):
        a = type(a)
    if not isinstance(b, type):
        b = type(b)
    return a is b


class AbstractField(object):
    """
    Contains the information necessary to render (and modify the rendering of)
    a form field

    Methods taking an `options` parameter will accept several ways of
    specifying those options:

    - an iterable of SQLAlchemy objects; `str()` of each object will be the description, and the primary key the value
    - a SQLAlchemy query; the query will be executed with `all()` and the objects returned evaluated as above
    - an iterable of (description, value) pairs
    - a dictionary of {description: value} pairs

    Options can be "chained" indefinitely because each modification returns a new
    :mod:`Field <formalchemy.fields>` instance, so you can write::

    >>> from formalchemy.tests import FieldSet, User
    >>> fs = FieldSet(User)
    >>> fs.append(Field('foo').dropdown(options=[('one', 1), ('two', 2)]).radio())

    or::

    >>> fs.configure(options=[fs.name.label('Username').readonly()])

    """
    _null_option = (u'None', u'')
    _valide_options = [
            'validate', 'renderer', 'hidden', 'required', 'readonly',
            'null_as', 'label', 'multiple', 'options', 'validators',
            'size', 'instructions', 'metadata', 'html', 'attrs']

    def __init__(self, parent, name=None, type=fatypes.String, **kwattrs):
        # the FieldSet (or any ModelRenderer) owning this instance
        self.parent = parent
        # Renderer for this Field.  this will
        # be autoguessed, unless the user forces it with .dropdown,
        # .checkbox, etc.
        self._renderer = None
        # other render options, such as size, multiple, etc.
        self.render_opts = {}
        # validator functions added with .validate()
        self.validators = []
        # errors found by _validate() (which runs implicit and
        # explicit validators)
        self.errors = []
        self._readonly = False
        # label to use for the rendered field.  autoguessed if not specified by .label()
        self.label_text = None
        # optional attributes to pass to renderers
        self.html_options = {}
        # True iff this Field is a primary key
        self.is_pk = False
        # True iff this Field is a raw foreign key
        self.is_raw_foreign_key = False
        # Field metadata, for customization
        self.metadata = {}
        self.name = name
        self.type = type

    def __deepcopy__(self, memo):
        wrapper = copy(self)
        wrapper.render_opts = dict(self.render_opts)
        wrapper.validators = list(self.validators)
        wrapper.errors = list(self.errors)
        try:
            wrapper._renderer = copy(self._renderer)
        except TypeError: # 2.4 support
            # it's a lambda, safe to just use same reference
            pass
        if hasattr(wrapper._renderer, 'field'):
            wrapper._renderer.field = wrapper
        return wrapper

    @property
    def requires_label(self):
        return not isinstance(self.renderer, HiddenFieldRenderer)

    def query(self, *args, **kwargs):
        """Perform a query in the parent's session"""
        if self.parent.session:
            session = self.parent.session
        else:
            session = object_session(self.model)
        if session:
            return session.query(*args, **kwargs)
        raise Exception(("No session found.  Either bind a session explicitly, "
                         "or specify relation options manually so FormAlchemy doesn't try to autoload them."))

    def _validate(self):
        if self.is_readonly():
            return True

        self.errors = []

        try:
            # Call renderer.deserialize(), because the deserializer can
            # also raise a ValidationError
            value = self._deserialize()
        except validators.ValidationError, e:
            self.errors.append(e.message)
            return False

        L = list(self.validators)
        if self.is_required() and validators.required not in L:
            L.append(validators.required)
        for validator in L:
            if (not (hasattr(validator, 'accepts_none') and validator.accepts_none)) and value is None:
                continue
            try:
                validator(value, self)
            except validators.ValidationError, e:
                self.errors.append(e.message)
            except TypeError:
                warnings.warn(DeprecationWarning('Please provide a field argument to your %r validator. Your validator will break in FA 1.5' % validator))
                try:
                    validator(value)
                except validators.ValidationError, e:
                    self.errors.append(e.message)
        return not self.errors

    def is_required(self):
        """True iff this Field must be given a non-empty value"""
        return validators.required in self.validators

    def is_readonly(self):
        """True iff this Field is in readonly mode"""
        return self._readonly

    @property
    def model(self):
        return self.parent.model

    def _modified(self, **kwattrs):
        # return a copy of self, with the given attributes modified
        copied = deepcopy(self)
        for attr, value in kwattrs.iteritems():
            setattr(copied, attr, value)
        return copied

    def set(self, **kwattrs):
        """
        Sets different properties on the Field object. In contrast to the
        other methods that tweak a Field, this one changes thing
        IN-PLACE, without creating a new object and returning it.
        This is the behavior for the other methods like ``readonly()``,
        ``required()``, ``with_html()``, ``with_metadata``,
        ``with_renderer()``, ``with_null_as()``, ``label()``,
        ``hidden()``, ``validate()``, etc...

        Allowed attributes are:

         * ``validate`` - append one single validator
         * ``validators`` - appends a list of validators
         * ``renderer`` - sets the renderer used (``.with_renderer(val)``
           equiv.)
         * ``hidden`` - marks a field as hidden (changes the renderer)
         * ``required`` - adds the default 'required' validator to the field
         * ``readonly`` - sets the readonly attribute (``.readonly(val)``
           equiv.)
         * ``null_as`` - sets the 'null_as' attribute (``.with_null_as(val)``
           equiv.)
         * ``label`` - sets the label (``.label(val)`` equiv.)
         * ``multiple`` - marks the field as a multi-select (used by some
           renderers)
         * ``options`` - sets `.render_opts['options']` (for selects and similar
           fields, used by some renderers)
         * ``size`` - sets render_opts['size'] with this val (normally an
           attribute to ``textarea()``, ``dropdown()``, used by some renderers)
         * ``instructions`` - shortcut to update `metadata['instructions']`
         * ``metadata`` - dictionary that `updates` the ``.metadata`` attribute
         * ``html`` - dictionary that updates the ``.html_options`` attribute
           (``.with_html()`` equiv.)

        NOTE: everything in ``.render_opts``, updated with everything in
        ``.html_options`` will be passed as keyword arguments to the `render()`
        function of the Renderer set for the field.

        Example::

            >>> field = Field('myfield')
            >>> field.set(label='My field', renderer=SelectFieldRenderer,
            ...           options=[('Value', 1)],
            ...           validators=[lambda x: x, lambda y: y])
            Field(myfield)
            >>> field.label_text
            'My field'
            >>> field.renderer
            <SelectFieldRenderer for Field(myfield)>

        """
        attrs = kwattrs.keys()
        mapping = dict(renderer='_renderer',
                       readonly='_readonly',
                       null_as='_null_option',
                       label='label_text')
        for attr in attrs:
            value = kwattrs.pop(attr)
            if attr == 'validate':
                self.validators.append(value)
            elif attr == 'validators':
                self.validators.extend(value)
            elif attr == 'metadata':
                self.metadata.update(value)
            elif attr == 'html':
                self.html_options.update(value)
            elif attr == 'instructions':
                self.metadata['instructions'] = value
            elif attr == 'required':
                if value:
                    if validators.required not in self.validators:
                        self.validators.append(validators.required)
                else:
                    if validators.required in self.validators:
                        self.validators.remove(validators.required)
            elif attr == 'hidden':
                if isinstance(self.type, fatypes.Date):
                    renderer = HiddenDateFieldRenderer
                elif isinstance(self.type, fatypes.Time):
                    renderer = HiddenTimeFieldRenderer
                elif isinstance(self.type, fatypes.DateTime):
                    renderer = HiddenDateTimeFieldRenderer
                else:
                    renderer = HiddenFieldRenderer
                self._renderer = renderer
            elif attr == 'attrs':
                self.render_opts.update(value)
            elif attr in mapping:
                attr = mapping.get(attr)
                setattr(self, attr, value)
            elif attr in ('multiple', 'options', 'size'):
                if attr == 'options' and value is not None:
                    value = _normalized_options(value)
                self.render_opts[attr] = value
            else:
                raise ValueError('Invalid argument %s' % attr)
        return self

    def with_null_as(self, option):
        """Render null as the given option tuple of text, value."""
        return self._modified(_null_option=option)
    def with_renderer(self, renderer):
        """
        Return a copy of this Field, with a different renderer.
        Used for one-off renderer changes; if you want to change the
        renderer for all instances of a Field type, modify
        FieldSet.default_renderers instead.
        """
        return self._modified(_renderer=renderer)
    def bind(self, parent):
        """Return a copy of this Field, bound to a different parent"""
        return self._modified(parent=parent)
    def with_metadata(self, **attrs):
        """Attach some metadata attributes to the Field, to be used by
        conditions in templates.

        Example usage:

          >>> test = Field('test')
          >>> field = test.with_metadata(instructions='use this widget this way')
          ...

        And further in your templates you can verify:

          >>> 'instructions' in field.metadata
          True

        and display the content in a <span> or something.
        """
        new_attr = self.metadata.copy()
        new_attr.update(attrs)
        return self._modified(metadata=new_attr)
    def validate(self, validator):
        """
        Add the `validator` function to the list of validation
        routines to run when the `FieldSet`'s `validate` method is
        run. Validator functions take one parameter: the value to
        validate. This value will have already been turned into the
        appropriate data type for the given `Field` (string, int, float,
        etc.). It should raise `ValidationError` if validation
        fails with a message explaining the cause of failure.
        """
        field = deepcopy(self)
        field.validators.append(validator)
        return field
    def required(self):
        """
        Convenience method for `validate(validators.required)`. By
        default, NOT NULL columns are required. You can only add
        required-ness, not remove it.
        """
        return self.validate(validators.required)
    def with_html(self, **html_options):
        """
        Give some HTML options to renderer.

        Trailing underscore (_) characters will be stripped. For example,
        you might want to add a `class` attribute to your checkbox. You
        would need to specify `.options(class_='someclass')`.

        For WebHelpers-aware people: those parameters will be passed to
        the `text_area()`, `password()`, `text()`, etc.. webhelpers.

        NOTE: Those options can override generated attributes and can mess
              the `sync` calls, or `label`-tag associations (if you change
              `name`, or `id` for example).  Use with caution.
        """
        new_opts = copy(self.html_options)
        for k, v in html_options.iteritems():
            new_opts[k.rstrip('_')] = v
        return self._modified(html_options=new_opts)
    def label(self, text=NoDefault):
        """Get or set the label for the field. If a value is provided then change
        the label associated with this field.  By default, the field name is
        used, modified for readability (e.g., 'user_name' -> 'User name').
        """
        if text is NoDefault:
            if self.label_text is not None:
                text = self.label_text
            else:
                text = self.parent.prettify(self.key)
            if text:
                F_ = get_translator(request=self.parent._request)
                return h.escape_once(F_(text))
            else:
                return ''
        return self._modified(label_text=text)
    def label_tag(self, **html_options):
        """return the <label /> tag for the field."""
        html_options.update(for_=self.renderer.name)
        if 'class_' in html_options:
            html_options['class_'] += self.is_required() and ' field_req' or ' field_opt'
        else:
            html_options['class_'] = self.is_required() and 'field_req' or 'field_opt'
        return h.content_tag('label', self.label(), **html_options)
    def attrs(self, **kwargs):
        """update ``render_opts``"""
        self.render_opts.update(kwargs)
        return self._modified(render_opts=self.render_opts)
    def readonly(self, value=True):
        """
        Render the field readonly.

        By default, this marks a field to be rendered as read-only.
        Setting the `value` argument to `False` marks the field as editable.
        """
        return self._modified(_readonly=value)
    def hidden(self):
        """Render the field hidden.  (Value only, no label.)"""
        if isinstance(self.type, fatypes.Date):
            renderer = HiddenDateFieldRenderer
        elif isinstance(self.type, fatypes.Time):
            renderer = HiddenTimeFieldRenderer
        elif isinstance(self.type, fatypes.DateTime):
            renderer = HiddenDateTimeFieldRenderer
        else:
            renderer = HiddenFieldRenderer
        return self._modified(_renderer=renderer, render_opts={})
    def password(self):
        """Render the field as a password input, hiding its value."""
        field = deepcopy(self)
        field._renderer = lambda f: f.parent.default_renderers['password']
        field.render_opts = {}
        return field
    def textarea(self, size=None):
        """
        Render the field as a textarea.  Size must be a string
        (`"25x10"`) or tuple (`25, 10`).
        """
        field = deepcopy(self)
        field._renderer = lambda f: f.parent.default_renderers['textarea']
        if size:
            field.render_opts = {'size': size}
        return field
    def radio(self, options=None):
        """Render the field as a set of radio buttons."""
        field = deepcopy(self)
        field._renderer = lambda f: f.parent.default_renderers['radio']
        if options is None:
            options = self.render_opts.get('options')
        else:
            options = _normalized_options(options)
        field.render_opts = {'options': options}
        return field
    def checkbox(self, options=None):
        """Render the field as a set of checkboxes."""
        field = deepcopy(self)
        field._renderer = lambda f: f.parent.default_renderers['checkbox']
        if options is None:
            options = self.render_opts.get('options')
        else:
            options = _normalized_options(options)
        field.render_opts = {'options': options}
        return field
    def dropdown(self, options=None, multiple=False, size=5):
        """
        Render the field as an HTML select field.
        (With the `multiple` option this is not really a 'dropdown'.)
        """
        field = deepcopy(self)
        field._renderer = lambda f: f.parent.default_renderers['dropdown']
        if options is None:
            options = self.render_opts.get('options')
        else:
            options = _normalized_options(options)
        field.render_opts = {'multiple': multiple, 'options': options}
        if multiple:
            field.render_opts['size'] = size
        return field
    def reset(self):
        """
        Return the field with all configuration changes reverted.
        """
        return deepcopy(self.parent._fields[self.name])

    #==========================================================================
    # HTML5 specific input types
    #==========================================================================

    def date(self):
        '''
        Render the field as a HTML5 date input type.
        '''
        field = deepcopy(self)
        field._renderer = lambda f: f.parent.default_renderers['date']
        return field

    def datetime(self):
        '''
        Render the field as a HTML5 datetime input type.
        '''
        field = deepcopy(self)
        field._renderer = lambda f: f.parent.default_renderers['datetime']
        return field

    def datetime_local(self):
        '''
        Render the field as a HTML5 datetime-local input type.
        '''
        field = deepcopy(self)
        field._renderer = lambda f: f.parent.default_renderers['date']
        return field

    def month(self):
        '''
        Render the field as a HTML5 month input type.
        '''
        field = deepcopy(self)
        field._renderer = lambda f: f.parent.default_renderers['month']
        return field

    def week(self):
        '''
        Render the field as a HTML5 week input type.
        '''
        field = deepcopy(self)
        field._renderer = lambda f: f.parent.default_renderers['week']
        return field

    def time(self):
        '''
        Render the field as a HTML5 time input type.
        '''
        field = deepcopy(self)
        field._renderer = lambda f: f.parent.default_renderers['time']
        return field

    def color(self):
        '''
        Render the field as a HTML5 color input type.
        '''
        field = deepcopy(self)
        field._renderer = lambda f: f.parent.default_renderers['color']
        return field

    def range(self, min_=None, max_=None, step=None, value=None):
        '''
        Render the field as a HTML5 range input type, starting at `min_`,
        ending at `max_`, with legal increments every `step` distance.  The
        default is set by `value`.
        '''
        field = deepcopy(self)
        field._renderer = lambda f: f.parent.default_renderers['range']
        field.render_opts = {}
        if min_:
            field.render_opts["min"] = min_
        if max_:
            field.render_opts["max"] = max_
        if step:
            field.render_opts["step"] = step
        if value:
            field.render_opts["value"] = value
        return field

    def number(self, min_=None, max_=None, step=None, value=None):
        '''
        Render the field as a HTML5 number input type, starting at `min_`,
        ending at `max_`, with legal increments every `step` distance.  The
        default is set by `value`.
        '''
        field = deepcopy(self)
        field._renderer = lambda f: f.parent.default_renderers['number']
        field.render_opts = {}
        if min_:
            field.render_opts["min"] = min_
        if max_:
            field.render_opts["max"] = max_
        if step:
            field.render_opts["step"] = step
        if value:
            field.render_opts["value"] = value
        return field

    def url(self):
        '''
        Render the field as a HTML5 url input type.
        '''
        field = deepcopy(self)
        field._renderer = lambda f: f.parent.default_renderers['url']
        return field

    def email(self):
        '''
        Render the field as a HTML5 email input type.
        '''
        field = deepcopy(self)
        field._renderer = lambda f: f.parent.default_renderers['email']
        return field

    def _get_renderer(self):
        for t in self.parent.default_renderers:
            if not isinstance(t, basestring) and type(self.type) is t:
                return self.parent.default_renderers[t]
        for t in self.parent.default_renderers:
            if not isinstance(t, basestring) and isinstance(self.type, t):
                return self.parent.default_renderers[t]
        raise TypeError(
                'No renderer found for field %s. '
                'Type %s has no default renderer' % (self.name, self.type))

    @property
    def renderer(self):
        if self._renderer is None:
            self._renderer = self._get_renderer()
        try:
            self._renderer = self._renderer(self)
        except TypeError:
            pass
        if not isinstance(self._renderer, FieldRenderer):
            # must be a Renderer class.  instantiate.
            self._renderer = self._renderer(self)
        return self._renderer

    def _get_render_opts(self):
        """
        Calculate the final options dict to be sent to renderers.
        """
        # Use options from internally set render_opts
        opts = dict(self.render_opts)
        # Override with user-specified options (with .with_html())
        opts.update(self.html_options)
        return opts

    def render(self):
        """
        Render this Field as HTML.
        """
        if self.is_readonly():
            return self.render_readonly()

        opts = self._get_render_opts()

        if (isinstance(self.type, fatypes.Boolean)
            and not opts.get('options')
            and self.renderer.__class__ in [self.parent.default_renderers['dropdown'], self.parent.default_renderers['radio']]):
            opts['options'] = [('Yes', True), ('No', False)]
        return self.renderer.render(**opts)

    def render_readonly(self):
        """
        Render this Field as HTML for read only mode.
        """
        return self.renderer.render_readonly(**self._get_render_opts())

    def _pkify(self, value):
        """return the PK for value, if applicable"""
        return value

    @property
    def value(self):
        """
        The value of this Field: use the corresponding value in the bound `data`,
        if any; otherwise, use the value in the bound `model`.  For SQLAlchemy models,
        if there is still no value, use the default defined on the corresponding `Column`.

        For SQLAlchemy collections,
        a list of the primary key values of the items in the collection is returned.

        Invalid form data will cause an error to be raised.  Controllers should thus validate first.
        Renderers should thus never access .value; use .model_value instead.
        """
        # TODO add ._validated flag to save users from themselves?
        if not self.is_readonly() and self.parent.data is not None:
            v = self._deserialize()
            if v is not None:
                return self._pkify(v)
        return self.model_value

    @property
    def model_value(self):
        """
        raw value from model, transformed if necessary for use as a form input value.
        """
        raise NotImplementedError()

    @property
    def raw_value(self):
        """
        raw value from model.  different from `.model_value` in SQLAlchemy fields, because for reference types,
        `.model_value` will return the foreign key ID.  This will return the actual object
        referenced instead.
        """
        raise NotImplementedError()

    def _deserialize(self):
        return self.renderer.deserialize()

    def __repr__(self):
        return '%s(%s)' % (self.__class__.__name__,self.name)


class Field(AbstractField):
    """
    A manually-added form field
    """
    def __init__(self, name=None, type=fatypes.String, value=None, **kwattrs):
        """
        Create a new Field object.

        - `name`:
              field name

        - `type=types.String`:
              data type, from formalchemy.types (Integer, Float, String,
              LargeBinary, Boolean, Date, DateTime, Time) or a custom type

        - `value=None`:
              default value.  If value is a callable, it will be passed the current
              bound model instance when the value is read.  This allows creating a
              Field whose value depends on the model once, then binding different
              instances to it later.

          * `name`: field name
          * `type`: data type, from formalchemy.types (Boolean, Integer, String, etc.),
            or a custom type for which you have added a renderer.
          * `value`: default value.  If value is a callable, it will be passed
            the current bound model instance when the value is read.  This allows
            creating a Field whose value depends on the model once, then
            binding different instances to it later.
        """
        AbstractField.__init__(self, None) # parent will be set by ModelRenderer.add
        self.type = type()
        self.name = self.key = name
        self._value = value
        self.is_relation = False
        self.is_scalar_relation = False
        self.set(**kwattrs)

    def set(self, **kwattrs):
        if 'value' in kwattrs:
            self._value = kwattrs.pop('value')
        return AbstractField.set(self, **kwattrs)

    @property
    def model_value(self):
        return self.raw_value

    @property
    def is_collection(self):
        if isinstance(self.type, (fatypes.List, fatypes.Set)):
            return True
        return self.render_opts.get('multiple', False) or isinstance(self.renderer, self.parent.default_renderers['checkbox'])

    @property
    def raw_value(self):
        try:
            # this is NOT the same as getattr -- getattr will return the class's
            # value for the attribute name, which for a manually added Field will
            # be the Field object.  So force looking in the instance __dict__ only.
            return self.model.__dict__[self.name]
        except (KeyError, AttributeError):
            pass
        if callable(self._value):
            return self._value(self.model)
        return self._value

    def sync(self, force=False):
        """
        Set the attribute's value in `model` to the value given in `data`
        
        * if `force` is True then the KeyError will be skipped.
        """
        if not self.is_readonly():
            try:
                self._value = self._deserialize()
            except KeyError:
                if not force: raise

<<<<<<< HEAD
=======
    def __repr__(self):
        return '%s(%s)' % (self.__class__.__name__,self.name)

>>>>>>> 0be01be9
    def __unicode__(self):
        return self.render_readonly()

    def __eq__(self, other):
        # we override eq so that when we configure with options=[...], we can match the renders in options
        # with the ones that were generated at FieldSet creation time
        try:
            return self.name == other.name and _model_equal(self.model, other.model)
        except (AttributeError, ValueError):
            return False
    def __hash__(self):
        return hash(self.name)


class AttributeField(AbstractField):
    """
    Field corresponding to an SQLAlchemy attribute.
    """
    def __init__(self, instrumented_attribute, parent):
        """
            >>> from formalchemy.tests import FieldSet, Order
            >>> fs = FieldSet(Order)
            >>> print fs.user.key
            user

            >>> print fs.user.name
            user_id
        """
        AbstractField.__init__(self, parent)
        # we rip out just the parts we care about from InstrumentedAttribute.
        # impl is the AttributeImpl.  So far all we care about there is ".key,"
        # which is the name of the attribute in the mapped class.
        self._impl = instrumented_attribute.impl
        # property is the PropertyLoader which handles all the interesting stuff.
        # mapper, columns, and foreign keys are all located there.
        self._property = instrumented_attribute.property

        # True iff this is a multi-valued (one-to-many or many-to-many) SA relation
        self.is_collection = isinstance(self._impl, CollectionAttributeImpl)

        # True iff this is the 'one' end of a one-to-many relation
        self.is_scalar_relation = isinstance(self._impl, ScalarObjectAttributeImpl)

        # True iff this field represents a mapped SA relation
        self.is_relation = self.is_scalar_relation or self.is_collection

        self.is_composite = isinstance(self._property, CompositeProperty)

        _columns = self._columns

        self.is_pk = bool([c for c in self._columns if c.primary_key])

        self.is_raw_foreign_key = bool(isinstance(self._property, ColumnProperty) and _foreign_keys(self._property.columns[0]))

        self.is_composite_foreign_key = len(_columns) > 1 and not [c for c in _columns if not _foreign_keys(c)]

        if self.is_composite:
            # this is a little confusing -- we need to return an _instance_ of
            # the correct type, which for composite values will be the value
            # itself. SA should probably have called .type something
            # different, or just not instantiated them...
            self.type = self._property.composite_class.__new__(self._property.composite_class)
        else:
            # Test whether this is a multi-column foreign key, or a
            # joined-inheritance table. In the latter case it doesn't
            # matter which key we pick, as they're natural-joined anyway.
            #
            # Using names here is a hack.
            # Also, joined inheritance needs test cases.
            if len(_columns) > 1:
                names = set()
                for c in _columns:
                    names.add(c.key)
            else:
                names = (1,)
            if len(names) > 1:
                self.type = None
            else:
                self.type = _columns[0].type

        self.key = self._impl.key
        self._column_name = '_'.join([c.name for c in _columns])

        # The name of the form input. usually the same as the key, except for
        # single-valued SA relation properties. For example, for order.user,
        # name will be 'user_id' (assuming that is indeed the name of the foreign
        # key to users), but for user.orders, name will be 'orders'.
        if self.is_collection or self.is_composite or not hasattr(self.model, self._column_name):
            self.name = self.key
        else:
            self.name = self._column_name

        # smarter default "required" value
        if not self.is_collection and not self.is_readonly() and [c for c in _columns if not c.nullable]:
            self.validators.append(validators.required)

        info = dict([(str(k), v) for k, v in self.info.items() if k in self._valide_options])
        if self.is_relation and 'label' not in info:
            m = self._property.mapper.class_
            label = getattr(m, '__label__', None)
            if self._property.direction in (MANYTOMANY, ONETOMANY):
                label = getattr(m, '__plural__', label)
            if label:
                info['label'] = label
        self.set(**info)

    @property
    def info(self):
        """return the best information from SA's Column.info"""
        info = None

        if self.is_relation:
            pairs = self._property.local_remote_pairs
            if len(pairs):
                for pair in reversed(pairs):
                    for col in pair:
                        if col.table in self._property.parent.tables and not col.primary_key:
                            return getattr(col, 'info', None)
                        elif col.table in self._property.mapper.tables:
                            if col.primary_key:
                                if self._property.direction == MANYTOMANY:
                                    return getattr(col, 'info', None)
                            else:
                                parent_info = getattr(col, 'info', {})
                                info = {}
                                for k, v in parent_info.items():
                                    if k.startswith('backref_'):
                                        info[k[8:]] = v
                                return info
        else:
            try:
                col = getattr(self.model.__table__.c, self.key)
            except AttributeError:
                return {}
            else:
                return getattr(col, 'info', None)
        return {}

    def is_readonly(self):
        from sqlalchemy.sql.expression import _Label
        return AbstractField.is_readonly(self) or isinstance(self._columns[0], _Label)

    @property
    def _columns(self):
        if self.is_scalar_relation:
            # If the attribute is a foreign key, return the Column that this
            # attribute is mapped from -- e.g., .user -> .user_id.
            return _foreign_keys(self._property)
        elif isinstance(self._impl, ScalarAttributeImpl) or self._impl.__class__.__name__ in ('ProxyImpl', '_ProxyImpl'): # 0.4 compatibility: ProxyImpl is a one-off class for each synonym, can't import it
            # normal property, mapped to a single column from the main table
            prop = getattr(self._property, '_proxied_property', None)
            if prop is None:
                prop = self._property
            try:
                return tuple(prop.local_columns)
                # it's a set, we want something indexable
            except AttributeError: # compatibility for SQLAlchemy < 0.9
                return prop.columns
        else:
            # collection -- use the mapped class's PK
            assert self.is_collection, self._impl.__class__
            return self._property.mapper.primary_key

    def relation_type(self):
        """
        The type of object in the collection (e.g., `User`).
        Calling this is only valid when `is_relation` is True.
        """
        return self._property.mapper.class_

    def _pkify(self, value):
        """return the PK for value, if applicable"""
        if value is None:
            return None
        if self.is_collection:
            return [_pk(item) for item in value]
        if self.is_relation:
            return _pk(value)
        return value

    @property
    def model_value(self):
        return self._pkify(self.raw_value)

    @property
    def raw_value(self):
        if self.is_scalar_relation:
            v = getattr(self.model, self.key)
        else:
            try:
                v = getattr(self.model, self.name)
            except AttributeError:
                v = getattr(self.model, self.key)
        if v is not None:
            return v

        _columns = self._columns
        if len(_columns) == 1 and  _columns[0].default:
            try:
                from sqlalchemy.sql.expression import Function
            except ImportError:
                from sqlalchemy.sql.expression import _Function as Function
            arg = _columns[0].default.arg
            if callable(arg) or isinstance(arg, Function):
                # callables often depend on the current time, e.g. datetime.now or the equivalent SQL function.
                # these are meant to be the value *at insertion time*, so it's not strictly correct to
                # generate a value at form-edit time.
                pass
            else:
                return arg
        return None

    def sync(self, force=False):
        """
        Set the attribute's value in `model` to the value given in `data`

        * if `force` is True then the KeyError will be skipped.
        """
        try:
            setattr(self.model, self.name, self._deserialize())
        except KeyError:
            if not force: raise

    def __eq__(self, other):
        # we override eq so that when we configure with options=[...], we can match the renders in options
        # with the ones that were generated at FieldSet creation time
        try:
            return self._impl is other._impl and _model_equal(self.model, other.model)
        except (AttributeError, ValueError):
            return False
    def __hash__(self):
        return hash(self._impl)

<<<<<<< HEAD
    def __repr__(self):
        return '%s(%s)' % (self.__class__.__name__,self.key)
 
=======
>>>>>>> 0be01be9
    def render(self):
        if self.is_readonly():
            return self.render_readonly()
        if self.is_relation and self.render_opts.get('options') is None:
            if self.is_required() or self.is_collection:
                self.render_opts['options'] = []
            else:
                self.render_opts['options'] = [self._null_option]
            # todo 2.0 this does not handle primaryjoin (/secondaryjoin) alternate join conditions
            q = self.query(self.relation_type())
            order_by = self._property.order_by
            if order_by:
                if not isinstance(order_by, list):
                    order_by = [order_by]
                q = q.order_by(*order_by)
            self.render_opts['options'] += _query_options(q)
            logger.debug('options for %s are %s' % (self.name, self.render_opts['options']))
        if self.is_collection and isinstance(self.renderer, self.parent.default_renderers['dropdown']):
            self.render_opts['multiple'] = True
            if 'size' not in self.render_opts:
                self.render_opts['size'] = 5
        return AbstractField.render(self)

    def _get_renderer(self):
        if self.is_relation:
            return self.parent.default_renderers['dropdown']
        return AbstractField._get_renderer(self)

    def _deserialize(self):
        # for multicolumn keys, we turn the string into python via _simple_eval; otherwise,
        # the key is just the raw deserialized value (which is already an int, etc., as necessary)
        if len(self._columns) > 1:
            python_pk = _simple_eval
        else:
            python_pk = lambda st: st

        if self.is_collection:
            return [self.query(self.relation_type()).get(python_pk(pk)) for pk in self.renderer.deserialize()]
        if self.is_composite_foreign_key:
            return self.query(self.relation_type()).get(python_pk(self.renderer.deserialize()))
        return self.renderer.deserialize()<|MERGE_RESOLUTION|>--- conflicted
+++ resolved
@@ -66,11 +66,7 @@
         except TypeError:
             # not callable. skipping
             pass
-<<<<<<< HEAD
     return html_escape(_stringify(k, null_value))
-=======
-    return escape(_stringify(k, null_value))
->>>>>>> 0be01be9
 
 class _NoDefault(object):
     def __repr__(self):
@@ -319,13 +315,8 @@
 
         .. note::
          Note that this function will be called *twice*, once when
-<<<<<<< HEAD
          the fieldset is `.validate()`d -- with its value only tested,
          and a second time when the fieldset is `.sync()`d -- and its
-=======
-         the fieldset is `.validate()`'d -- with its value only tested,
-         and a second time when the fieldset is `.sync()`'d -- and its
->>>>>>> 0be01be9
          value assigned to the model. Also note that deserialize() can
          also raise a ValidationError() exception if it finds some
          errors converting its values.
@@ -1730,12 +1721,6 @@
             except KeyError:
                 if not force: raise
 
-<<<<<<< HEAD
-=======
-    def __repr__(self):
-        return '%s(%s)' % (self.__class__.__name__,self.name)
-
->>>>>>> 0be01be9
     def __unicode__(self):
         return self.render_readonly()
 
@@ -1969,12 +1954,9 @@
     def __hash__(self):
         return hash(self._impl)
 
-<<<<<<< HEAD
     def __repr__(self):
         return '%s(%s)' % (self.__class__.__name__,self.key)
  
-=======
->>>>>>> 0be01be9
     def render(self):
         if self.is_readonly():
             return self.render_readonly()
