# Copyright (C) 2007 Alexandre Conrad, alexandre (dot) conrad (at) gmail (dot) com
#
# This module is part of FormAlchemy and is released under
# the MIT License: http://www.opensource.org/licenses/mit-license.php

import cgi
import logging
logger = logging.getLogger('formalchemy.' + __name__)

from copy import copy, deepcopy
import datetime
import warnings
from werkzeug import escape

from sqlalchemy.orm.interfaces import MANYTOMANY
from sqlalchemy.orm.interfaces import ONETOMANY
<<<<<<< HEAD
=======
from sqlalchemy.orm.interfaces import MANYTOONE
>>>>>>> 302416b6
from sqlalchemy.orm import class_mapper, Query
from sqlalchemy.orm.attributes import ScalarAttributeImpl, ScalarObjectAttributeImpl, CollectionAttributeImpl
from sqlalchemy.orm.properties import CompositeProperty, ColumnProperty
<<<<<<< HEAD
try:
    from sqlalchemy import exc as sqlalchemy_exceptions
except ImportError:
    from sqlalchemy import exceptions as sqlalchemy_exceptions
from sqlalchemy.orm import object_session
=======
from sqlalchemy import exceptions as sqlalchemy_exceptions
from sqlalchemy.orm import compile_mappers, object_session, class_mapper
>>>>>>> 302416b6
from formalchemy import helpers as h
from formalchemy import fatypes, validators
from formalchemy.exceptions import FieldNotFoundError
from formalchemy import config
from formalchemy.i18n import get_translator
from formalchemy.i18n import _

__all__ = ['Field', 'FieldRenderer',
           'TextFieldRenderer', 'TextAreaFieldRenderer',
           'PasswordFieldRenderer', 'HiddenFieldRenderer',
           'DateFieldRenderer', 'TimeFieldRenderer',
           'DateTimeFieldRenderer',
           'CheckBoxFieldRenderer', 'CheckBoxSet',
           'deserialize_once']



########################## RENDERER STUFF ############################



def _stringify(k, null_value=u''):
    if k is None:
        return null_value
    if isinstance(k, str):
        return unicode(k, config.encoding)
    elif isinstance(k, unicode):
        return k
    elif hasattr(k, '__unicode__'):
        return unicode(k)
    elif isinstance(k, datetime.timedelta):
        return '%s.%s' % (k.days, k.seconds)
    else:
        return unicode(str(k), config.encoding)

def _htmlify(k, null_value=u''):
    if hasattr(k, '__html__'):
        try:
            return h.literal(k.__html__())
        except TypeError:
            # not callable. skipping
            pass
    return escape(_stringify(k, null_value))

class _NoDefault(object):
    def __repr__(self):
        return '<NoDefault>'
NoDefault = _NoDefault()
del _NoDefault

def deserialize_once(func):
    """Simple deserialization caching decorator.

    To be used on a Renderer object's `deserialize` function, to cache its
    result while it's being called once for ``validate()`` and another time
    when doing ``sync()``.
    """
    def cache(self, *args, **kwargs):
        if hasattr(self, '_deserialization_result'):
            return self._deserialization_result

        self._deserialization_result = func(self, *args, **kwargs)

        return self._deserialization_result
    return cache

class FieldRenderer(object):
    """
    This should be the super class of all Renderer classes.

    Renderers generate the html corresponding to a single Field,
    and are also responsible for deserializing form data into
    Python objects.

    Subclasses should override `render` and `deserialize`.
    See their docstrings for details.
    """

    def __init__(self, field):
        self.field = field
        assert isinstance(self.field, AbstractField)

    @property
    def name(self):
        """Name of rendered input element.

        The `name` of a field will always look like:
          [fieldset_prefix-]ModelName-[pk]-fieldname

        The fieldset_prefix is defined when instantiating the
        `FieldSet` object, by passing the `prefix=` keyword argument.

        The `ModelName` is taken by introspection from the model
        passed in at that same moment.

        The `pk` is the primary key of the object being edited.
        If you are creating a new object, then the `pk` is an
        empty string.

        The `fieldname` is, well, the field name.

        .. note::
         This method as the direct consequence that you can not `create`
         two objects of the same class, using the same FieldSet, on the
         same page. You can however, create more than one object
         of a certain class, provided that you create multiple FieldSet
         instances and pass the `prefix=` keyword argument.

         Otherwise, FormAlchemy deals very well with editing multiple
         existing objects of same/different types on the same page,
         without any name clash. Just be careful with multiple object
         creation.

        When creating your own Renderer objects, use `self.name` to
        get the field's `name` HTML attribute, both when rendering
        and deserializing.
        """
        clsname = self.field.model.__class__.__name__
        pk = self.field.parent._bound_pk
        assert pk != ''
        if isinstance(pk, basestring) or not hasattr(pk, '__iter__'):
            pk_string = _stringify(pk)
        else:
            # remember to use a delimiter that can be used in the DOM (specifically, no commas).
            # we don't have to worry about escaping the delimiter, since we never try to
            # deserialize the generated name.  All we care about is generating unique
            # names for a given model's domain.
            pk_string = u'_'.join([_stringify(k) for k in pk])

        components = dict(model=clsname, pk=pk_string, name=self.field.name)
        name = self.field.parent._format % components
        if self.field.parent._prefix is not None:
            return u'%s-%s' % (self.field.parent._prefix, name)
        return name

    @property
    def value(self):
        """
        Submitted value, or field value converted to string.
        Return value is always either None or a string.
        """
        if not self.field.is_readonly() and self.params is not None:
            # submitted value.  do not deserialize here since that requires valid data, which we might not have
            try:
                v = self._serialized_value()
            except FieldNotFoundError, e:
                v = None
        else:
            v = None
        # empty field will be '' -- use default value there, too
        if v:
            return v

        value = self.field.model_value
        if value is None:
            return None
        if self.field.is_collection:
            return [self.stringify_value(v) for v in value]
        else:
            return self.stringify_value(value)

    @property
    def _value(self):
        warnings.warn('FieldRenderer._value is deprecated. Use '\
                          'FieldRenderer.value instead')
        return self.value

    @property
    def raw_value(self):
        """return fields field.raw_value (mean real objects, not ForeignKeys)
        """
        return self.field.raw_value

    @property
    def request(self):
        """return the ``request`` bound to the
        :class:`~formalchemy.forms.FieldSet`` during
        :func:`~formalchemy.forms.FieldSet.bind`"""
        return self.field.parent._request

    def get_translator(self, **kwargs):
        """return a GNUTranslations object in the most convenient way
        """
        if 'F_' in kwargs:
            return kwargs.pop('F_')
        if 'lang' in kwargs:
            lang = kwargs.pop('lang')
        else:
            lang = 'en'
        return get_translator(lang=lang, request=self.request)

    def render(self, **kwargs):
        """
        Render the field.  Use `self.name` to get a unique name for the
        input element and id.  `self.value` may also be useful if
        you are not rendering multiple input elements.

        When rendering, you can verify `self.errors` to know
        if you are rendering a new form, or re-displaying a form with
        errors. Knowing that, you could select the data either from
        the model, or the web form submission.
        """
        raise NotImplementedError()

    def render_readonly(self, **kwargs):
        """render a string representation of the field value"""
        value = self.raw_value
        if value is None:
            return ''
        if isinstance(value, list):
            return h.literal(', ').join([self.stringify_value(item, as_html=True) for item in value])
        if isinstance(value, unicode):
            return value
        return self.stringify_value(value, as_html=True)

    @property
    def params(self):
        """This gives access to the POSTed data, as received from
        the web user. You should call `.getone`, or `.getall` to
        retrieve a single value or multiple values for a given
        key.

        For example, when coding a renderer, you'd use:

        .. sourcecode:: py

           vals = self.params.getall(self.name)

        to catch all the values for the renderer's form entry.
        """
        return self.field.parent.data

    @property
    def _params(self):
        warnings.warn('FieldRenderer._params is deprecated. Use '\
                          'FieldRenderer.params instead')
        return self.params

    def _serialized_value(self):
        """
        Returns the appropriate value to deserialize for field's
        datatype, from the user-submitted data.  Only called
        internally, so, if you are overriding `deserialize`,
        you can use or ignore `_serialized_value` as you please.

        This is broken out into a separate method so multi-input
        renderers can stitch their values back into a single one
        to have that can be handled by the default deserialize.

        Do not attempt to deserialize here; return value should be a
        string (corresponding to the output of `str` for your data
        type), or for a collection type, a a list of strings,
        or None if no value was submitted for this renderer.

        The default _serialized_value returns the submitted value(s)
        in the input element corresponding to self.name.
        """
        try:
            if self.field.is_collection:
                return self.params.getall(self.name)
            return self.params.getone(self.name)
        except KeyError:
            raise FieldNotFoundError('%s not found in %r' % (self.name, self.params))

    def deserialize(self):
        """Turns the user-submitted data into a Python value.

        The raw data received from the web can be accessed via
        `self.params`. This dict-like object usually accepts the
        `getone()` and `getall()` method calls.

        For SQLAlchemy
        collections, return a list of primary keys, and !FormAlchemy
        will take care of turning that into a list of objects.
        For manually added collections, return a list of values.

        You will need to override this in a child Renderer object
        if you want to mangle the data from your web form, before
        it reaches your database model. For example, if your render()
        method displays a select box filled with items you got from a
        CSV file or another source, you will need to decide what to do
        with those values when it's time to save them to the database
        -- or is this field going to determine the hashing algorithm
        for your password ?.

        This function should return the value that is going to be
        assigned to the model *and* used in the place of the model
        value if there was an error with the form.

        .. note::
         Note that this function will be called *twice*, once when
         the fieldset is `.validate()`'d -- with its value only tested,
         and a second time when the fieldset is `.sync()`'d -- and its
         value assigned to the model. Also note that deserialize() can
         also raise a ValidationError() exception if it finds some
         errors converting its values.

        If calling this function twice poses a problem to your logic, for
        example, if you have heavy database queries, or temporary objects
        created in this function, consider using the ``deserialize_once``
        decorator, provided using:

        .. sourcecode:: py

          from formalchemy.fields import deserialize_once

          @deserialize_once
          def deserialize(self):
              ... my stuff ...
              return calculated_only_once

        Finally, you should only have to override this if you are using custom
        (e.g., Composite) types.
        """
        if self.field.is_collection:
            return [self._deserialize(subdata) for subdata in self._serialized_value()]
        return self._deserialize(self._serialized_value())

    def _deserialize(self, data):
        if isinstance(self.field.type, fatypes.Boolean):
            if isinstance(data, bool):
                 return data
            if data is not None:
                if data.lower() in ['1', 't', 'true', 'yes']: return True
                if data.lower() in ['0', 'f', 'false', 'no']: return False
        if data is None or data == self.field._null_option[1]:
            return None
        if isinstance(self.field.type, fatypes.Interval):
            return datetime.timedelta(validators.float_(data, self))
        if isinstance(self.field.type, fatypes.Integer):
            return validators.integer(data, self)
        if isinstance(self.field.type, fatypes.Float):
            return validators.float_(data, self)
        if isinstance(self.field.type, fatypes.Numeric):
            if self.field.type.asdecimal:
                return validators.decimal_(data, self)
            else:
                return validators.float_(data, self)

        def _date(data):
            if isinstance(data, datetime.date):
                return data
            if data == 'YYYY-MM-DD' or data == '-MM-DD' or not data.strip():
                return None
            try:
                return datetime.date(*[int(st) for st in data.split('-')])
            except:
                raise validators.ValidationError('Invalid date')
        def _time(data):
            if isinstance(data, datetime.time):
                return data
            if data == 'HH:MM:SS' or not data.strip():
                return None
            try:
                return datetime.time(*[int(st) for st in data.split(':')])
            except:
                raise validators.ValidationError('Invalid time')

        if isinstance(self.field.type, fatypes.Date):
            return _date(data)
        if isinstance(self.field.type, fatypes.Time):
            return _time(data)
        if isinstance(self.field.type, fatypes.DateTime):
            if isinstance(data, datetime.datetime):
                return data
            if 'Z' in data:
                data = data.strip('Z')
            if 'T' in data:
                data_date, data_time = data.split('T')
            elif ' ' in data:
                data_date, data_time = data.split(' ')
            else:
                raise validators.ValidationError('Incomplete datetime: %s' % data)
            dt, tm = _date(data_date), _time(data_time)
            if dt is None and tm is None:
                return None
            elif dt is None or tm is None:
                raise validators.ValidationError('Incomplete datetime')
            return datetime.datetime(dt.year, dt.month, dt.day, tm.hour, tm.minute, tm.second)

        return data

    def stringify_value(self, v, as_html=False):
        if as_html:
            return _htmlify(v, null_value=self.field._null_option[1])
        return _stringify(v, null_value=self.field._null_option[1])

    def __repr__(self):
        return '<%s for %r>' % (self.__class__.__name__, self.field)

class EscapingReadonlyRenderer(FieldRenderer):
    """
    In readonly mode, html-escapes the output of the default renderer
    for this field type.  (Escaping is not performed by default because
    it is sometimes useful to have the renderer include raw html in its
    output.  The FormAlchemy admin app extension for Pylons uses this,
    for instance.)
    """
    def __init__(self, field):
        FieldRenderer.__init__(self, field)
        self._renderer = field._get_renderer()(field)

    def render(self, **kwargs):
        return self._renderer.render(**kwargs)

    def render_readonly(self, **kwargs):
        return h.HTML(self._renderer.render_readonly(**kwargs))


class TextFieldRenderer(FieldRenderer):
    """render a field as a text field"""
    @property
    def length(self):
        return self.field.type.length

    def render(self, **kwargs):
        return h.text_field(self.name, value=self.value, maxlength=self.length, **kwargs)


class IntegerFieldRenderer(FieldRenderer):
    """render an integer as a text field"""
    def render(self, **kwargs):
        return h.text_field(self.name, value=self.value, **kwargs)


class FloatFieldRenderer(FieldRenderer):
    """render a float as a text field"""
    def render(self, **kwargs):
        return h.text_field(self.name, value=self.value, **kwargs)

class IntervalFieldRenderer(FloatFieldRenderer):
    """render an interval as a text field"""

    def _deserialize(self, data):
        value = FloatFieldRenderer._deserialize(self, data)
        if isinstance(value, (float, int)):
            return datetime.timedelta(value)
        return value

class PasswordFieldRenderer(TextFieldRenderer):
    """Render a password field"""
    def render(self, **kwargs):
        return h.password_field(self.name, value=self.value, maxlength=self.length, **kwargs)
    def render_readonly(self):
        return '*' * 6

class TextAreaFieldRenderer(FieldRenderer):
    """render a field as a textarea"""
    def render(self, **kwargs):
        if isinstance(kwargs.get('size'), tuple):
            kwargs['size'] = 'x'.join([str(i) for i in kwargs['size']])
        return h.text_area(self.name, content=self.value, **kwargs)


class CheckBoxFieldRenderer(FieldRenderer):
    """render a boolean value as checkbox field"""
    def render(self, **kwargs):
        value = self.value or ''
        return h.check_box(self.name, True,
                           checked=_simple_eval(value.capitalize()),
                           **kwargs)
    def _serialized_value(self):
        if self.name not in self.params:
            return None
        return FieldRenderer._serialized_value(self)
    def deserialize(self):
        if self._serialized_value() is None:
            return False
        return FieldRenderer.deserialize(self)

class FileFieldRenderer(FieldRenderer):
    """render a file input field"""
    remove_label = _('Remove')
    def __init__(self, *args, **kwargs):
        FieldRenderer.__init__(self, *args, **kwargs)
        self._data = None # caches FieldStorage data
        self._filename = None

    def render(self, **kwargs):
        if self.field.model_value:
            checkbox_name = '%s--remove' % self.name
            return h.literal('%s %s %s') % (
                   h.file_field(self.name, **kwargs),
                   h.check_box(checkbox_name),
                   h.label(self.remove_label, for_=checkbox_name))
        else:
            return h.file_field(self.name, **kwargs)

    def get_size(self):
        value = self.raw_value
        if value is None:
            return 0
        return len(value)

    def readable_size(self):
        length = self.get_size()
        if length == 0:
            return '0 KB'
        if length <= 1024:
            return '1 KB'
        if length > 1048576:
            return '%0.02f MB' % (length / 1048576.0)
        return '%0.02f KB' % (length / 1024.0)

    def render_readonly(self, **kwargs):
        """
        render only the binary size in a human readable format but you can
        override it to whatever you want
        """
        return self.readable_size()

    def deserialize(self):
        data = FieldRenderer.deserialize(self)
        if isinstance(data, cgi.FieldStorage):
            if data.filename:
                # FieldStorage can only be read once so we need to cache the
                # value since FA call deserialize during validation and
                # synchronisation
                if self._data is None:
                    self._filename = data.filename
                    self._data = data.file.read()
                data = self._data
            else:
                data = None
        checkbox_name = '%s--remove' % self.name
        if not data and not self.params.has_key(checkbox_name):
            data = getattr(self.field.model, self.field.name)
        return data is not None and data or ''

class DateFieldRenderer(FieldRenderer):
    """Render a date field"""
    @property
    def format(self):
        return config.date_format
    @property
    def edit_format(self):
        return config.date_edit_format
    def render_readonly(self, **kwargs):
        value = self.raw_value
        return value and value.strftime(self.format) or ''
    def _render(self, **kwargs):
        data = self.params
        value = self.field.model_value
        F_ = self.get_translator(**kwargs)
        month_options = [(F_('Month'), 'MM')] + [(F_('month_%02i' % i), str(i)) for i in xrange(1, 13)]
        day_options = [(F_('Day'), 'DD')] + [(i, str(i)) for i in xrange(1, 32)]
        mm_name = self.name + '__month'
        dd_name = self.name + '__day'
        yyyy_name = self.name + '__year'
        is_date_type = isinstance(value, (datetime.datetime, datetime.date, datetime.time))
        values = []
        for key, default in (('month', 'MM'), ('day', 'DD')):
            name = self.name + '__' + key
            v = default
            if data is not None and name in data:
                v = data[name]
            if v.isdigit():
                pass
            elif is_date_type:
                v = getattr(value, key)
            values.append(v)
        mm, dd = values
        # could be blank so don't use and/or construct
        if data is not None and yyyy_name in data:
            yyyy = data[yyyy_name]
        else:
            yyyy = str(self.field.model_value and self.field.model_value.year or 'YYYY')
        selects = dict(
                m=h.select(mm_name, [mm], month_options, **kwargs),
                d=h.select(dd_name, [dd], day_options, **kwargs),
                y=h.text_field(yyyy_name, value=yyyy, maxlength=4, size=4, **kwargs))
        value = [selects.get(l) for l in self.edit_format.split('-')]
        return h.literal('\n').join(value)
    def render(self, **kwargs):
        return h.content_tag('span', self._render(**kwargs), id=self.name)

    def _serialized_value(self):
        return '-'.join([self.params.getone(self.name + '__' + subfield) for subfield in ['year', 'month', 'day']])

class TimeFieldRenderer(FieldRenderer):
    """Render a time field"""
    format = '%H:%M:%S'
    def is_time_type(self):
        return isinstance(self.field.model_value, (datetime.datetime, datetime.date, datetime.time))
    def render_readonly(self, **kwargs):
        value = self.raw_value
        return isinstance(value, datetime.time) and value.strftime(self.format) or ''
    def _render(self, **kwargs):
        data = self.params
        value = self.field.model_value
        hour_options = ['HH'] + [str(i) for i in xrange(24)]
        minute_options = ['MM' ] + [str(i) for i in xrange(60)]
        second_options = ['SS'] + [str(i) for i in xrange(60)]
        hh_name = self.name + '__hour'
        mm_name = self.name + '__minute'
        ss_name = self.name + '__second'
        is_time_type = isinstance(value, (datetime.datetime, datetime.date, datetime.time))
        values = []
        for key, default in (('hour', 'HH'), ('minute', 'MM'), ('second', 'SS')):
            name = self.name + '__' + key
            v = default
            if data is not None and name in data:
                v = data[name]
            if v.isdigit():
                pass
            elif is_time_type:
                v = getattr(value, key)
            values.append(v)
        hh, mm, ss = values
        return h.literal(':').join([
                    h.select(hh_name, [hh], hour_options, **kwargs),
                    h.select(mm_name, [mm], minute_options, **kwargs),
                    h.select(ss_name, [ss], second_options, **kwargs)])
    def render(self, **kwargs):
        return h.content_tag('span', self._render(**kwargs), id=self.name)

    def _serialized_value(self):
        return ':'.join([self.params.getone(self.name + '__' + subfield) for subfield in ['hour', 'minute', 'second']])


class DateTimeFieldRenderer(DateFieldRenderer, TimeFieldRenderer):
    """Render a date time field"""
    format = '%Y-%m-%d %H:%M:%S'
    def render(self, **kwargs):
        return h.content_tag('span', DateFieldRenderer._render(self, **kwargs) + h.literal(' ') + TimeFieldRenderer._render(self, **kwargs), id=self.name)

    def _serialized_value(self):
        return DateFieldRenderer._serialized_value(self) + ' ' + TimeFieldRenderer._serialized_value(self)


class EmailFieldRenderer(FieldRenderer):
    '''
    Render a HTML5 email input field
    '''

    def render(self, **kwargs):
        return h.text_field(self.name, value=self.value, type='email', **kwargs)


class UrlFieldRenderer(FieldRenderer):
    '''
    Render a HTML5 url input field
    '''

    def render(self, **kwargs):
        return h.text_field(self.name, value=self.value, type='url', **kwargs)


class NumberFieldRenderer(IntegerFieldRenderer):
    '''
    Render a HTML5 number input field
    '''

    def render(self, **kwargs):
        return h.text_field(self.name, value=self.value, type='number', **kwargs)


class RangeFieldRenderer(FieldRenderer):
    '''
    Render a HTML5 range input field
    '''

    def render(self, **kwargs):
        return h.text_field(self.name, value=self.value, type='range', **kwargs)


class HTML5DateFieldRenderer(FieldRenderer):
    '''
    Render a HTML5 date input field
    '''

    def render(self, **kwargs):
        return h.text_field(self.name, value=self.value, type='date', **kwargs)

class HTML5DateTimeFieldRenderer(FieldRenderer):
    '''
    Render a HTML5 datetime input field
    '''

    def render(self, **kwargs):
        return h.text_field(self.name, value=self.value, type='datetime', **kwargs)

class LocalDateTimeFieldRenderer(FieldRenderer):
    '''
    Render a HTML5 datetime-local input field.
    '''

    def render(self, **kwargs):
        return h.text_field(self.name, value=self.value, type='datetime-local', **kwargs)


class MonthFieldRender(FieldRenderer):
    '''
    Render a HTML5 month input field.
    '''

    def render(self, **kwargs):
        return h.text_field(self.name, value=self.value, type='month', **kwargs)


class WeekFieldRenderer(FieldRenderer):
    '''
    Render a HTML5 week input field.
    '''

    def render(self, **kwargs):
        return h.text_field(self.name, value=self.value, type='week', **kwargs)


class HTML5TimeFieldRenderer(FieldRenderer):
    '''
    Render a HTML5 time input field.
    '''

    def render(self, **kwargs):
        return h.text_field(self.name, value=self.value, type='time', **kwargs)

class ColorFieldRenderer(FieldRenderer):
    '''
    Render a HTML5 color input field.
    '''

    def render(self, **kwargs):
        return h.text_field(self.name, value=self.value, type='color', **kwargs)


def _extract_options(options):
    if isinstance(options, dict):
        options = options.items()
    for choice in options:
        # Choice is a list/tuple...
        if isinstance(choice, (list, tuple)):
            if len(choice) != 2:
                raise Exception('Options should consist of two items, a name and a value; found %d items in %r' % (len(choice, choice)))
            yield choice
        # ... or just a string.
        else:
            if not isinstance(choice, basestring):
                raise Exception('List, tuple, or string value expected as option (got %r)' % choice)
            yield (choice, choice)


class RadioSet(FieldRenderer):
    """render a field as radio"""
    widget = staticmethod(h.radio_button)
    format = '%(field)s%(label)s'

    def _serialized_value(self):
        if self.name not in self.params:
            return None
        return FieldRenderer._serialized_value(self)

    def _is_checked(self, choice_value, value=NoDefault):
        if value is NoDefault:
            value = self.value
        return value == _stringify(choice_value)

    def render(self, options, **kwargs):
        value = self.value
        self.radios = []
        if callable(options):
            options = options(self.field.parent)
        for i, (choice_name, choice_value) in enumerate(_extract_options(options)):
            choice_id = '%s_%i' % (self.name, i)
            radio = self.widget(self.name, choice_value, id=choice_id,
                                checked=self._is_checked(choice_value, value),
                                **kwargs)
            label = h.label(choice_name, for_=choice_id)
            self.radios.append(h.literal(self.format % dict(field=radio,
                                                            label=label)))
        return h.tag("br").join(self.radios)


class CheckBoxSet(RadioSet):
    widget = staticmethod(h.check_box)

    def _serialized_value(self):
        if self.name not in self.params:
            return []
        return FieldRenderer._serialized_value(self)

    def _is_checked(self, choice_value, value=NoDefault):
        if value is NoDefault:
            value = self.value
        if value is None:
            value = []
        return _stringify(choice_value) in value


class SelectFieldRenderer(FieldRenderer):
    """render a field as select"""
    def _serialized_value(self):
        if self.name not in self.params:
            if self.field.is_collection:
                return []
            return None
        return FieldRenderer._serialized_value(self)

    def render(self, options, **kwargs):
        if callable(options):
            L = _normalized_options(options(self.field.parent))
            if not self.field.is_required() and not self.field.is_collection:
                L.insert(0, self.field._null_option)
        else:
            L = list(options)
        if len(L) > 0:
            if len(L[0]) == 2:
                L = [(k, self.stringify_value(v)) for k, v in L]
            else:
                L = [_stringify(k) for k in L]
        return h.select(self.name, self.value, L, **kwargs)

    def render_readonly(self, options=None, **kwargs):
        """render a string representation of the field value.
           Try to retrieve a value from `options`
        """
        if not options or self.field.is_scalar_relation:
            return FieldRenderer.render_readonly(self)

        value = self.raw_value
        if value is None:
            return ''

        if callable(options):
            L = _normalized_options(options(self.field.parent))
        else:
            L = list(options)

        if len(L) > 0:
            if len(L[0]) == 2:
                L = [(v, k) for k, v in L]
            else:
                L = [(k, _stringify(k)) for k in L]
        D = dict(L)
        if isinstance(value, list):
            return u', '.join([_stringify(D.get(item, item)) for item in value])
        return _stringify(D.get(value, value))


class HiddenFieldRenderer(FieldRenderer):
    """render a field as an hidden field"""
    def render(self, **kwargs):
        return h.hidden_field(self.name, value=self.value, **kwargs)
    def render_readonly(self):
        return ''

def HiddenFieldRendererFactory(cls):
    """A factory to generate a new class to hide an existing renderer"""
    class Renderer(cls, HiddenFieldRenderer):
        def render(self, **kwargs):
            html = super(Renderer, self).render(**kwargs)
            return h.content_tag('div', html, style="display:none;")
        def render_readonly(self):
            return ''
    attrs = dict(__doc__="""Hidden %s renderer""" % cls.__name__)
    renderer = type('Hidden%s' % cls.__name__, (Renderer,), attrs)
    return renderer


HiddenDateFieldRenderer = HiddenFieldRendererFactory(DateFieldRenderer)
HiddenTimeFieldRenderer = HiddenFieldRendererFactory(TimeFieldRenderer)
HiddenDateTimeFieldRenderer = HiddenFieldRendererFactory(DateTimeFieldRenderer)




################## FIELDS STUFF ####################



def _pk_one_column(instance, column):
    try:
        attr = getattr(instance, column.key)
    except AttributeError:
        # FIXME: this is not clean but the only way i've found to retrieve the
        # real attribute name of the primary key.
        # This is needed when you use something like:
        #    id = Column('UGLY_NAMED_ID', primary_key=True)
        # It's a *really* needed feature
        cls = instance.__class__
        for k in instance._sa_class_manager.keys():
            props = getattr(cls, k).property
            if hasattr(props, 'columns'):
                if props.columns[0] is column:
                    attr = getattr(instance, k)
                    break
    return attr

def _pk(instance):
    # Return the value of this instance's primary key, suitable for passing to Query.get().
    # Will be a tuple if PK is multicolumn.
    try:
        columns = class_mapper(type(instance)).primary_key
    except sqlalchemy_exceptions.InvalidRequestError:
        # try to get pk from model attribute
        if hasattr(instance, '_pk'):
            return getattr(instance, '_pk', None) or None
        return None
    if len(columns) == 1:
        return _pk_one_column(instance, columns[0])
    return tuple([_pk_one_column(instance, column) for column in columns])


# see http://code.activestate.com/recipes/364469/ for explanation.
# 2.6 provides ast.literal_eval, but requiring 2.6 is a bit of a stretch for now.
import compiler
class _SafeEval(object):
    def visit(self, node, **kw):
        cls = node.__class__
        meth = getattr(self, 'visit' + cls.__name__, self.default)
        return meth(node, **kw)

    def default(self, node, **kw):
        for child in node.getChildNodes():
            return self.visit(child, **kw)

    visitExpression = default

    def visitName(self, node, **kw):
        if node.name in ['True', 'False', 'None']:
            return eval(node.name)

    def visitConst(self, node, **kw):
        return node.value

    def visitTuple(self, node, **kw):
        return tuple(self.visit(i) for i in node.nodes)

    def visitList(self, node, **kw):
        return [self.visit(i) for i in node.nodes]

def _simple_eval(source):
    """like 2.6's ast.literal_eval, but only does constants, lists, and tuples, for serialized pk eval"""
    if source == '':
        return None
    walker = _SafeEval()
    ast = compiler.parse(source, 'eval')
    return walker.visit(ast)


def _query_options(L):
    """
    Return a list of tuples of `(item description, item pk)`
    for each item in the iterable L, where `item description`
    is the result of str(item) and `item pk` is the item's primary key.
    """
    return [(_stringify(item), _pk(item)) for item in L]


def _normalized_options(options):
    """
    If `options` is an SA query or an iterable of SA instances, it will be
    turned into a list of `(item description, item value)` pairs. Otherwise, a
    copy of the original options will be returned with no further validation.
    """
    if isinstance(options, Query):
        options = options.all()
    if callable(options):
        return options
    i = iter(options)
    try:
        first = i.next()
    except StopIteration:
        return []
    try:
        class_mapper(type(first))
    except:
        return list(options)
    return _query_options(options)


def _foreign_keys(property):
    # 0.4/0.5 compatibility fn
    try:
        return property.foreign_keys
    except AttributeError:
        return [r for l, r in property.synchronize_pairs]


def _model_equal(a, b):
    if not isinstance(a, type):
        a = type(a)
    if not isinstance(b, type):
        b = type(b)
    return a is b


class AbstractField(object):
    """
    Contains the information necessary to render (and modify the rendering of)
    a form field

    Methods taking an `options` parameter will accept several ways of
    specifying those options:

    - an iterable of SQLAlchemy objects; `str()` of each object will be the description, and the primary key the value
    - a SQLAlchemy query; the query will be executed with `all()` and the objects returned evaluated as above
    - an iterable of (description, value) pairs
    - a dictionary of {description: value} pairs

    Options can be "chained" indefinitely because each modification returns a new
    :mod:`Field <formalchemy.fields>` instance, so you can write::

    >>> from formalchemy.tests import FieldSet, User
    >>> fs = FieldSet(User)
    >>> fs.append(Field('foo').dropdown(options=[('one', 1), ('two', 2)]).radio())

    or::

    >>> fs.configure(options=[fs.name.label('Username').readonly()])

    """
    _null_option = (u'None', u'')
    _valide_options = [
            'validate', 'renderer', 'hidden', 'required', 'readonly',
            'null_as', 'label', 'multiple', 'options', 'validators',
            'size', 'instructions', 'metadata', 'html']

    def __init__(self, parent, name=None, type=fatypes.String, **kwattrs):
        # the FieldSet (or any ModelRenderer) owning this instance
        self.parent = parent
        # Renderer for this Field.  this will
        # be autoguessed, unless the user forces it with .dropdown,
        # .checkbox, etc.
        self._renderer = None
        # other render options, such as size, multiple, etc.
        self.render_opts = {}
        # validator functions added with .validate()
        self.validators = []
        # errors found by _validate() (which runs implicit and
        # explicit validators)
        self.errors = []
        self._readonly = False
        # label to use for the rendered field.  autoguessed if not specified by .label()
        self.label_text = None
        # optional attributes to pass to renderers
        self.html_options = {}
        # True iff this Field is a primary key
        self.is_pk = False
        # True iff this Field is a raw foreign key
        self.is_raw_foreign_key = False
        # Field metadata, for customization
        self.metadata = {}
        self.name = name
        self.type = type

    def __deepcopy__(self, memo):
        wrapper = copy(self)
        wrapper.render_opts = dict(self.render_opts)
        wrapper.validators = list(self.validators)
        wrapper.errors = list(self.errors)
        try:
            wrapper._renderer = copy(self._renderer)
        except TypeError: # 2.4 support
            # it's a lambda, safe to just use same referende
            pass
        if hasattr(wrapper._renderer, 'field'):
            wrapper._renderer.field = wrapper
        return wrapper

    @property
    def requires_label(self):
        return not isinstance(self.renderer, HiddenFieldRenderer)

    def query(self, *args, **kwargs):
        """Perform a query in the parent's session"""
        if self.parent.session:
            session = self.parent.session
        else:
            session = object_session(self.model)
        if session:
            return session.query(*args, **kwargs)
        raise Exception(("No session found.  Either bind a session explicitly, "
                         "or specify relation options manually so FormAlchemy doesn't try to autoload them."))

    def _validate(self):
        if self.is_readonly():
            return True

        self.errors = []

        try:
            # Call renderer.deserialize(), because the deserializer can
            # also raise a ValidationError
            value = self._deserialize()
        except validators.ValidationError, e:
            self.errors.append(e.message)
            return False

        L = list(self.validators)
        if self.is_required() and validators.required not in L:
            L.append(validators.required)
        for validator in L:
            if (not (hasattr(validator, 'accepts_none') and validator.accepts_none)) and value is None:
                continue
            try:
                validator(value, self)
            except validators.ValidationError, e:
                self.errors.append(e.message)
            except TypeError:
                warnings.warn(DeprecationWarning('Please provide a field argument to your %r validator. Your validator will break in FA 1.5' % validator))
                try:
                    validator(value)
                except validators.ValidationError, e:
                    self.errors.append(e.message)
        return not self.errors

    def is_required(self):
        """True iff this Field must be given a non-empty value"""
        return validators.required in self.validators

    def is_readonly(self):
        """True iff this Field is in readonly mode"""
        return self._readonly

    @property
    def model(self):
        return self.parent.model

    def _modified(self, **kwattrs):
        # return a copy of self, with the given attributes modified
        copied = deepcopy(self)
        for attr, value in kwattrs.iteritems():
            setattr(copied, attr, value)
        return copied

    def set(self, **kwattrs):
        """
        Sets different properties on the Field object. In contrast to the
        other methods that tweak a Field, this one changes thing
        IN-PLACE, without creating a new object and returning it.
        This is the behavior for the other methods like ``readonly()``,
        ``required()``, ``with_html()``, ``with_metadata``,
        ``with_renderer()``, ``with_null_as()``, ``label()``,
        ``hidden()``, ``validate()``, etc...

        Allowed attributes are:

         * ``validate`` - append one single validator
         * ``validators`` - appends a list of validators
         * ``renderer`` - sets the renderer used (``.with_renderer(val)``
           equiv.)
         * ``hidden`` - marks a field as hidden (changes the renderer)
         * ``required`` - adds the default 'required' validator to the field
         * ``readonly`` - sets the readonly attribute (``.readonly(val)``
           equiv.)
         * ``null_as`` - sets the 'null_as' attribute (``.with_null_as(val)``
           equiv.)
         * ``label`` - sets the label (``.label(val)`` equiv.)
         * ``multiple`` - marks the field as a multi-select (used by some
           renderers)
         * ``options`` - sets `.render_opts['options']` (for selects and similar
           fields, used by some renderers)
         * ``size`` - sets render_opts['size'] with this val (normally an
           attribute to ``textarea()``, ``dropdown()``, used by some renderers)
         * ``instructions`` - shortcut to update `metadata['instructions']`
         * ``metadata`` - dictionary that `updates` the ``.metadata`` attribute
         * ``html`` - dictionary that updates the ``.html_options`` attribute
           (``.with_html()`` equiv.)

        NOTE: everything in ``.render_opts``, updated with everything in
        ``.html_options`` will be passed as keyword arguments to the `render()`
        function of the Renderer set for the field.

        Example::

            >>> field = Field('myfield')
            >>> field.set(label='My field', renderer=SelectFieldRenderer,
            ...           options=[('Value', 1)],
            ...           validators=[lambda x: x, lambda y: y])
            AttributeField(myfield)
            >>> field.label_text
            'My field'
            >>> field.renderer
            <SelectFieldRenderer for AttributeField(myfield)>

        """
        attrs = kwattrs.keys()
        mapping = dict(renderer='_renderer',
                       readonly='_readonly',
                       null_as='_null_option',
                       label='label_text')
        for attr in attrs:
            value = kwattrs.pop(attr)
            if attr == 'validate':
                self.validators.append(value)
            elif attr == 'validators':
                self.validators.extend(value)
            elif attr == 'metadata':
                self.metadata.update(value)
            elif attr == 'html':
                self.html_options.update(value)
            elif attr == 'instructions':
                self.metadata['instructions'] = value
            elif attr == 'required':
                if value:
                    if validators.required not in self.validators:
                        self.validators.append(validators.required)
                else:
                    if validators.required in self.validators:
                        self.validators.remove(validators.required)
            elif attr == 'hidden':
                if isinstance(self.type, fatypes.Date):
                    renderer = HiddenDateFieldRenderer
                elif isinstance(self.type, fatypes.Time):
                    renderer = HiddenTimeFieldRenderer
                elif isinstance(self.type, fatypes.DateTime):
                    renderer = HiddenDateTimeFieldRenderer
                else:
                    renderer = HiddenFieldRenderer
                self._renderer = renderer
            elif attr in 'attrs':
                self.render_opts.update(value)
            elif attr in mapping:
                attr = mapping.get(attr)
                setattr(self, attr, value)
            elif attr in ('multiple', 'options', 'size'):
                if attr == 'options' and value is not None:
                    value = _normalized_options(value)
                self.render_opts[attr] = value
            else:
                raise ValueError('Invalid argument %s' % attr)
        return self

    def with_null_as(self, option):
        """Render null as the given option tuple of text, value."""
        return self._modified(_null_option=option)
    def with_renderer(self, renderer):
        """
        Return a copy of this Field, with a different renderer.
        Used for one-off renderer changes; if you want to change the
        renderer for all instances of a Field type, modify
        FieldSet.default_renderers instead.
        """
        return self._modified(_renderer=renderer)
    def bind(self, parent):
        """Return a copy of this Field, bound to a different parent"""
        return self._modified(parent=parent)
    def with_metadata(self, **attrs):
        """Attach some metadata attributes to the Field, to be used by
        conditions in templates.

        Example usage:

          >>> test = Field('test')
          >>> field = test.with_metadata(instructions='use this widget this way')
          ...

        And further in your templates you can verify:

          >>> 'instructions' in field.metadata
          True

        and display the content in a <span> or something.
        """
        new_attr = self.metadata.copy()
        new_attr.update(attrs)
        return self._modified(metadata=new_attr)
    def validate(self, validator):
        """
        Add the `validator` function to the list of validation
        routines to run when the `FieldSet`'s `validate` method is
        run. Validator functions take one parameter: the value to
        validate. This value will have already been turned into the
        appropriate data type for the given `Field` (string, int, float,
        etc.). It should raise `ValidationError` if validation
        fails with a message explaining the cause of failure.
        """
        field = deepcopy(self)
        field.validators.append(validator)
        return field
    def required(self):
        """
        Convenience method for `validate(validators.required)`. By
        default, NOT NULL columns are required. You can only add
        required-ness, not remove it.
        """
        return self.validate(validators.required)
    def with_html(self, **html_options):
        """
        Give some HTML options to renderer.

        Trailing underscore (_) characters will be stripped. For example,
        you might want to add a `class` attribute to your checkbox. You
        would need to specify `.options(class_='someclass')`.

        For WebHelpers-aware people: those parameters will be passed to
        the `text_area()`, `password()`, `text()`, etc.. webhelpers.

        NOTE: Those options can override generated attributes and can mess
              the `sync` calls, or `label`-tag associations (if you change
              `name`, or `id` for example).  Use with caution.
        """
        new_opts = copy(self.html_options)
        for k, v in html_options.iteritems():
            new_opts[k.rstrip('_')] = v
        return self._modified(html_options=new_opts)
    def label(self, text=NoDefault):
        """Get or set the label for the field. If a value is provided then change
        the label associated with this field.  By default, the field name is
        used, modified for readability (e.g., 'user_name' -> 'User name').
        """
        if text is NoDefault:
            if self.label_text is not None:
                text = self.label_text
            else:
                text = self.parent.prettify(self.key)
            if text:
                F_ = get_translator(request=self.parent._request)
                return h.escape_once(F_(text))
            else:
                return ''
        return self._modified(label_text=text)
    def label_tag(self, **html_options):
        """return the <label /> tag for the field."""
        html_options.update(for_=self.renderer.name)
        if 'class_' in html_options:
            html_options['class_'] += self.is_required() and ' field_req' or ' field_opt'
        else:
            html_options['class_'] = self.is_required() and 'field_req' or 'field_opt'
        return h.content_tag('label', self.label(), **html_options)
    def attrs(self, **kwargs):
        """update ``render_opts``"""
        self.render_opts.update(kwargs)
        return self._modified(render_opts=self.render_opts)
    def readonly(self, value=True):
        """
        Render the field readonly.

        By default, this marks a field to be rendered as read-only.
        Setting the `value` argument to `False` marks the field as editable.
        """
        return self._modified(_readonly=value)
    def hidden(self):
        """Render the field hidden.  (Value only, no label.)"""
        if isinstance(self.type, fatypes.Date):
            renderer = HiddenDateFieldRenderer
        elif isinstance(self.type, fatypes.Time):
            renderer = HiddenTimeFieldRenderer
        elif isinstance(self.type, fatypes.DateTime):
            renderer = HiddenDateTimeFieldRenderer
        else:
            renderer = HiddenFieldRenderer
        return self._modified(_renderer=renderer, render_opts={})
    def password(self):
        """Render the field as a password input, hiding its value."""
        field = deepcopy(self)
        field._renderer = lambda f: f.parent.default_renderers['password']
        field.render_opts = {}
        return field
    def textarea(self, size=None):
        """
        Render the field as a textarea.  Size must be a string
        (`"25x10"`) or tuple (`25, 10`).
        """
        field = deepcopy(self)
        field._renderer = lambda f: f.parent.default_renderers['textarea']
        if size:
            field.render_opts = {'size': size}
        return field
    def radio(self, options=None):
        """Render the field as a set of radio buttons."""
        field = deepcopy(self)
        field._renderer = lambda f: f.parent.default_renderers['radio']
        if options is None:
            options = self.render_opts.get('options')
        else:
            options = _normalized_options(options)
        field.render_opts = {'options': options}
        return field
    def checkbox(self, options=None):
        """Render the field as a set of checkboxes."""
        field = deepcopy(self)
        field._renderer = lambda f: f.parent.default_renderers['checkbox']
        if options is None:
            options = self.render_opts.get('options')
        else:
            options = _normalized_options(options)
        field.render_opts = {'options': options}
        return field
    def dropdown(self, options=None, multiple=False, size=5):
        """
        Render the field as an HTML select field.
        (With the `multiple` option this is not really a 'dropdown'.)
        """
        field = deepcopy(self)
        field._renderer = lambda f: f.parent.default_renderers['dropdown']
        if options is None:
            options = self.render_opts.get('options')
        else:
            options = _normalized_options(options)
        field.render_opts = {'multiple': multiple, 'options': options}
        if multiple:
            field.render_opts['size'] = size
        return field
    def reset(self):
        """
        Return the field with all configuration changes reverted.
        """
        return deepcopy(self.parent._fields[self.name])

    #==========================================================================
    # HTML5 specific input types
    #==========================================================================

    def date(self):
        '''
        Render the field as a HTML5 date input type.
        '''
        field = deepcopy(self)
        field._renderer = lambda f: f.parent.default_renderers['date']
        return field

    def datetime(self):
        '''
        Render the field as a HTML5 datetime input type.
        '''
        field = deepcopy(self)
        field._renderer = lambda f: f.parent.default_renderers['datetime']
        return field

    def datetime_local(self):
        '''
        Render the field as a HTML5 datetime-local input type.
        '''
        field = deepcopy(self)
        field._renderer = lambda f: f.parent.default_renderers['date']
        return field

    def month(self):
        '''
        Render the field as a HTML5 month input type.
        '''
        field = deepcopy(self)
        field._renderer = lambda f: f.parent.default_renderers['month']
        return field

    def week(self):
        '''
        Render the field as a HTML5 week input type.
        '''
        field = deepcopy(self)
        field._renderer = lambda f: f.parent.default_renderers['week']
        return field

    def time(self):
        '''
        Render the field as a HTML5 time input type.
        '''
        field = deepcopy(self)
        field._renderer = lambda f: f.parent.default_renderers['time']
        return field

    def color(self):
        '''
        Render the field as a HTML5 color input type.
        '''
        field = deepcopy(self)
        field._renderer = lambda f: f.parent.default_renderers['color']
        return field

    def range(self, min_=None, max_=None, step=None, value=None):
        '''
        Render the field as a HTML5 range input type, starting at `min_`,
        ending at `max_`, with legal increments every `step` distance.  The
        default is set by `value`.
        '''
        field = deepcopy(self)
        field._renderer = lambda f: f.parent.default_renderers['range']
        field.render_opts = {}
        if min_:
            field.render_opts["min"] = min_
        if max_:
            field.render_opts["max"] = max_
        if step:
            field.render_opts["step"] = step
        if value:
            field.render_opts["value"] = value
        return field

    def number(self, min_=None, max_=None, step=None, value=None):
        '''
        Render the field as a HTML5 number input type, starting at `min_`,
        ending at `max_`, with legal increments every `step` distance.  The
        default is set by `value`.
        '''
        field = deepcopy(self)
        field._renderer = lambda f: f.parent.default_renderers['number']
        field.render_opts = {}
        if min_:
            field.render_opts["min"] = min_
        if max_:
            field.render_opts["max"] = max_
        if step:
            field.render_opts["step"] = step
        if value:
            field.render_opts["value"] = value
        return field

    def url(self):
        '''
        Render the field as a HTML5 url input type.
        '''
        field = deepcopy(self)
        field._renderer = lambda f: f.parent.default_renderers['url']
        return field

    def email(self):
        '''
        Render the field as a HTML5 email input type.
        '''
        field = deepcopy(self)
        field._renderer = lambda f: f.parent.default_renderers['email']
        return field

    def _get_renderer(self):
        for t in self.parent.default_renderers:
            if not isinstance(t, basestring) and type(self.type) is t:
                return self.parent.default_renderers[t]
        for t in self.parent.default_renderers:
            if not isinstance(t, basestring) and isinstance(self.type, t):
                return self.parent.default_renderers[t]
        raise TypeError(
                'No renderer found for field %s. '
                'Type %s as no default renderer' % (self.name, self.type))

    @property
    def renderer(self):
        if self._renderer is None:
            self._renderer = self._get_renderer()
        try:
            self._renderer = self._renderer(self)
        except TypeError:
            pass
        if not isinstance(self._renderer, FieldRenderer):
            # must be a Renderer class.  instantiate.
            self._renderer = self._renderer(self)
        return self._renderer

    def _get_render_opts(self):
        """
        Calculate the final options dict to be sent to renderers.
        """
        # Use options from internally set render_opts
        opts = dict(self.render_opts)
        # Override with user-specified options (with .with_html())
        opts.update(self.html_options)
        return opts

    def render(self):
        """
        Render this Field as HTML.
        """
        if self.is_readonly():
            return self.render_readonly()

        opts = self._get_render_opts()

        if (isinstance(self.type, fatypes.Boolean)
            and not opts.get('options')
            and self.renderer.__class__ in [self.parent.default_renderers['dropdown'], self.parent.default_renderers['radio']]):
            opts['options'] = [('Yes', True), ('No', False)]
        return self.renderer.render(**opts)

    def render_readonly(self):
        """
        Render this Field as HTML for read only mode.
        """
        return self.renderer.render_readonly(**self._get_render_opts())

    def _pkify(self, value):
        """return the PK for value, if applicable"""
        return value

    @property
    def value(self):
        """
        The value of this Field: use the corresponding value in the bound `data`,
        if any; otherwise, use the value in the bound `model`.  For SQLAlchemy models,
        if there is still no value, use the default defined on the corresponding `Column`.

        For SQLAlchemy collections,
        a list of the primary key values of the items in the collection is returned.

        Invalid form data will cause an error to be raised.  Controllers should thus validate first.
        Renderers should thus never access .value; use .model_value instead.
        """
        # TODO add ._validated flag to save users from themselves?
        if not self.is_readonly() and self.parent.data is not None:
            v = self._deserialize()
            if v is not None:
                return self._pkify(v)
        return self.model_value

    @property
    def model_value(self):
        """
        raw value from model, transformed if necessary for use as a form input value.
        """
        raise NotImplementedError()

    @property
    def raw_value(self):
        """
        raw value from model.  different from `.model_value` in SQLAlchemy fields, because for reference types,
        `.model_value` will return the foreign key ID.  This will return the actual object
        referenced instead.
        """
        raise NotImplementedError()

    def _deserialize(self):
        return self.renderer.deserialize()

class Field(AbstractField):
    """
    A manually-added form field
    """
    def __init__(self, name=None, type=fatypes.String, value=None, **kwattrs):
        """
        Create a new Field object.

        - `name`:
              field name

        - `type=types.String`:
              data type, from formalchemy.types (Integer, Float, String,
              LargeBinary, Boolean, Date, DateTime, Time) or a custom type

        - `value=None`:
              default value.  If value is a callable, it will be passed the current
              bound model instance when the value is read.  This allows creating a
              Field whose value depends on the model once, then binding different
              instances to it later.

          * `name`: field name
          * `type`: data type, from formalchemy.types (Boolean, Integer, String, etc.),
            or a custom type for which you have added a renderer.
          * `value`: default value.  If value is a callable, it will be passed
            the current bound model instance when the value is read.  This allows
            creating a Field whose value depends on the model once, then
            binding different instances to it later.
        """
        AbstractField.__init__(self, None) # parent will be set by ModelRenderer.add
        self.type = type()
        self.name = self.key = name
        self._value = value
        self.is_relation = False
        self.is_scalar_relation = False
        self.set(**kwattrs)

    def set(self, **kwattrs):
        if 'value' in kwattrs:
            self._value = kwattrs.pop('value')
        return AbstractField.set(self, **kwattrs)

    @property
    def model_value(self):
        return self.raw_value

    @property
    def is_collection(self):
        if isinstance(self.type, (fatypes.List, fatypes.Set)):
            return True
        return self.render_opts.get('multiple', False) or isinstance(self.renderer, self.parent.default_renderers['checkbox'])

    @property
    def raw_value(self):
        try:
            # this is NOT the same as getattr -- getattr will return the class's
            # value for the attribute name, which for a manually added Field will
            # be the Field object.  So force looking in the instance __dict__ only.
            return self.model.__dict__[self.name]
        except (KeyError, AttributeError):
            pass
        if callable(self._value):
            return self._value(self.model)
        return self._value

    def sync(self, force=False):
        """
        Set the attribute's value in `model` to the value given in `data`
        
        * if `force` is True then the KeyError will be skipped.
        """
        if not self.is_readonly():
            try:
                self._value = self._deserialize()
            except KeyError:
                if not force: raise

    def __repr__(self):
        return 'AttributeField(%s)' % self.name

    def __unicode__(self):
        return self.render_readonly()

    def __eq__(self, other):
        # we override eq so that when we configure with options=[...], we can match the renders in options
        # with the ones that were generated at FieldSet creation time
        try:
            return self.name == other.name and _model_equal(self.model, other.model)
        except (AttributeError, ValueError):
            return False
    def __hash__(self):
        return hash(self.name)


class AttributeField(AbstractField):
    """
    Field corresponding to an SQLAlchemy attribute.
    """
    def __init__(self, instrumented_attribute, parent):
        """
            >>> from formalchemy.tests import FieldSet, Order
            >>> fs = FieldSet(Order)
            >>> print fs.user.key
            user

            >>> print fs.user.name
            user_id
        """
        AbstractField.__init__(self, parent)
        # we rip out just the parts we care about from InstrumentedAttribute.
        # impl is the AttributeImpl.  So far all we care about there is ".key,"
        # which is the name of the attribute in the mapped class.
        self._impl = instrumented_attribute.impl
        # property is the PropertyLoader which handles all the interesting stuff.
        # mapper, columns, and foreign keys are all located there.
        self._property = instrumented_attribute.property

        # True iff this is a multi-valued (one-to-many or many-to-many) SA relation
        self.is_collection = isinstance(self._impl, CollectionAttributeImpl)

        # True iff this is the 'one' end of a one-to-many relation
        self.is_scalar_relation = isinstance(self._impl, ScalarObjectAttributeImpl)

        # True iff this field represents a mapped SA relation
        self.is_relation = self.is_scalar_relation or self.is_collection

        self.is_composite = isinstance(self._property, CompositeProperty)

        _columns = self._columns

        self.is_pk = bool([c for c in self._columns if c.primary_key])

        self.is_raw_foreign_key = bool(isinstance(self._property, ColumnProperty) and _foreign_keys(self._property.columns[0]))

        self.is_composite_foreign_key = len(_columns) > 1 and not [c for c in _columns if not _foreign_keys(c)]

        if self.is_composite:
            # this is a little confusing -- we need to return an _instance_ of
            # the correct type, which for composite values will be the value
            # itself. SA should probably have called .type something
            # different, or just not instantiated them...
            self.type = self._property.composite_class.__new__(self._property.composite_class)
        elif len(_columns) > 1:
            self.type = None # may have to be more accurate here
        else:
            self.type = _columns[0].type

        self.key = self._impl.key
        self._column_name = '_'.join([c.name for c in _columns])

        # The name of the form input. usually the same as the key, except for
        # single-valued SA relation properties. For example, for order.user,
        # name will be 'user_id' (assuming that is indeed the name of the foreign
        # key to users), but for user.orders, name will be 'orders'.
        if self.is_collection or self.is_composite or not hasattr(self.model, self._column_name):
            self.name = self.key
        else:
            self.name = self._column_name

        # smarter default "required" value
        if not self.is_collection and not self.is_readonly() and [c for c in _columns if not c.nullable]:
            self.validators.append(validators.required)

        info = dict([(str(k), v) for k, v in self.info.items() if k in self._valide_options])
        if self.is_relation and 'label' not in info:
            m = self._property.mapper.class_
            label = getattr(m, '__label__', None)
            if self._property.direction in (MANYTOMANY, ONETOMANY):
                label = getattr(m, '__plural__', label)
            if label:
                info['label'] = label
        self.set(**info)

    @property
    def info(self):
        """return the best information from SA's Column.info"""
        info = None

        if self.is_relation:
            pairs = self._property.local_remote_pairs
            if len(pairs):
                for pair in reversed(pairs):
                    for col in pair:
                        if col.table in self._property.parent.tables and not col.primary_key:
                            return getattr(col, 'info', None)
                        elif col.table in self._property.mapper.tables:
                            if col.primary_key:
                                if self._property.direction == MANYTOMANY:
                                    return getattr(col, 'info', None)
                            else:
                                parent_info = getattr(col, 'info', {})
                                info = {}
                                for k, v in parent_info.items():
                                    if k.startswith('backref_'):
                                        info[k[8:]] = v
                                return info
        else:
            try:
                col = getattr(self.model.__table__.c, self.key)
            except AttributeError:
                return {}
            else:
                return getattr(col, 'info', None)
        return {}

    def is_readonly(self):
        from sqlalchemy.sql.expression import _Label
        return AbstractField.is_readonly(self) or isinstance(self._columns[0], _Label)

    @property
    def _columns(self):
        if self.is_scalar_relation:
            # If the attribute is a foreign key, return the Column that this
            # attribute is mapped from -- e.g., .user -> .user_id.
            return _foreign_keys(self._property)
        elif isinstance(self._impl, ScalarAttributeImpl) or self._impl.__class__.__name__ in ('ProxyImpl', '_ProxyImpl'): # 0.4 compatibility: ProxyImpl is a one-off class for each synonym, can't import it
            # normal property, mapped to a single column from the main table
            prop = getattr(self._property, '_proxied_property', None)
            if prop is None:
                prop = self._property
            return prop.columns
        else:
            # collection -- use the mapped class's PK
            assert self.is_collection, self._impl.__class__
            return self._property.mapper.primary_key

    def relation_type(self):
        """
        The type of object in the collection (e.g., `User`).
        Calling this is only valid when `is_relation` is True.
        """
        return self._property.mapper.class_

    def _pkify(self, value):
        """return the PK for value, if applicable"""
        if value is None:
            return None
        if self.is_collection:
            return [_pk(item) for item in value]
        if self.is_relation:
            return _pk(value)
        return value

    @property
    def model_value(self):
        return self._pkify(self.raw_value)

    @property
    def raw_value(self):
        if self.is_scalar_relation:
            v = getattr(self.model, self.key)
        else:
            try:
                v = getattr(self.model, self.name)
            except AttributeError:
                v = getattr(self.model, self.key)
        if v is not None:
            return v

        _columns = self._columns
        if len(_columns) == 1 and  _columns[0].default:
            try:
                from sqlalchemy.sql.expression import Function
            except ImportError:
                from sqlalchemy.sql.expression import _Function as Function
            arg = _columns[0].default.arg
            if callable(arg) or isinstance(arg, Function):
                # callables often depend on the current time, e.g. datetime.now or the equivalent SQL function.
                # these are meant to be the value *at insertion time*, so it's not strictly correct to
                # generate a value at form-edit time.
                pass
            else:
                return arg
        return None

    def sync(self, force=False):
        """
        Set the attribute's value in `model` to the value given in `data`

        * if `force` is True then the KeyError will be skipped.
        """
            try:
                setattr(self.model, self.name, self._deserialize())
            except KeyError:
                if not force: raise

    def __eq__(self, other):
        # we override eq so that when we configure with options=[...], we can match the renders in options
        # with the ones that were generated at FieldSet creation time
        try:
            return self._impl is other._impl and _model_equal(self.model, other.model)
        except (AttributeError, ValueError):
            return False
    def __hash__(self):
        return hash(self._impl)

    def __repr__(self):
        return 'AttributeField(%s)' % self.key

    def render(self):
        if self.is_readonly():
            return self.render_readonly()
        if self.is_relation and self.render_opts.get('options') is None:
            if self.is_required() or self.is_collection:
                self.render_opts['options'] = []
            else:
                self.render_opts['options'] = [self._null_option]
            # todo 2.0 this does not handle primaryjoin (/secondaryjoin) alternate join conditions
            q = self.query(self.relation_type())
            order_by = self._property.order_by
            if order_by:
                if not isinstance(order_by, list):
                    order_by = [order_by]
                q = q.order_by(*order_by)
            self.render_opts['options'] += _query_options(q)
            logger.debug('options for %s are %s' % (self.name, self.render_opts['options']))
        if self.is_collection and isinstance(self.renderer, self.parent.default_renderers['dropdown']):
            self.render_opts['multiple'] = True
            if 'size' not in self.render_opts:
                self.render_opts['size'] = 5
        return AbstractField.render(self)

    def _get_renderer(self):
        if self.is_relation:
            return self.parent.default_renderers['dropdown']
        return AbstractField._get_renderer(self)

    def _deserialize(self):
        # for multicolumn keys, we turn the string into python via _simple_eval; otherwise,
        # the key is just the raw deserialized value (which is already an int, etc., as necessary)
        if len(self._columns) > 1:
            python_pk = _simple_eval
        else:
            python_pk = lambda st: st

        if self.is_collection:
            return [self.query(self.relation_type()).get(python_pk(pk)) for pk in self.renderer.deserialize()]
        if self.is_composite_foreign_key:
            return self.query(self.relation_type()).get(python_pk(self.renderer.deserialize()))
        return self.renderer.deserialize()<|MERGE_RESOLUTION|>--- conflicted
+++ resolved
@@ -14,23 +14,15 @@
 
 from sqlalchemy.orm.interfaces import MANYTOMANY
 from sqlalchemy.orm.interfaces import ONETOMANY
-<<<<<<< HEAD
-=======
 from sqlalchemy.orm.interfaces import MANYTOONE
->>>>>>> 302416b6
 from sqlalchemy.orm import class_mapper, Query
 from sqlalchemy.orm.attributes import ScalarAttributeImpl, ScalarObjectAttributeImpl, CollectionAttributeImpl
 from sqlalchemy.orm.properties import CompositeProperty, ColumnProperty
-<<<<<<< HEAD
 try:
     from sqlalchemy import exc as sqlalchemy_exceptions
 except ImportError:
     from sqlalchemy import exceptions as sqlalchemy_exceptions
-from sqlalchemy.orm import object_session
-=======
-from sqlalchemy import exceptions as sqlalchemy_exceptions
 from sqlalchemy.orm import compile_mappers, object_session, class_mapper
->>>>>>> 302416b6
 from formalchemy import helpers as h
 from formalchemy import fatypes, validators
 from formalchemy.exceptions import FieldNotFoundError
